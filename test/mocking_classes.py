--- conflicted
+++ resolved
@@ -19,11 +19,7 @@
 )
 from torchrl.data.tensordict.tensordict import TensorDictBase, TensorDict
 from torchrl.envs.common import EnvBase
-<<<<<<< HEAD
-from torchrl.envs.model_based import ModelBasedEnv
-=======
 from torchrl.envs.model_based.common import ModelBasedEnv
->>>>>>> 40f50e1e
 
 spec_dict = {
     "bounded": BoundedTensorSpec,
@@ -362,15 +358,12 @@
     """
     Dummy environnement for Model Based RL algorithms.
     This class is meant to be used to test the model based environnement.
-<<<<<<< HEAD
-=======
 
     Args:
         world_model (WorldModel): the world model to use for the environnement.
         device (str): the device to use for the environnement.
         dtype (torch.dtype): the dtype to use for the environnement.
         batch_size (int): the batch size to use for the environnement.
->>>>>>> 40f50e1e
     """
 
     def __init__(
@@ -382,15 +375,9 @@
     ):
         super(DummyModelBasedEnv, self).__init__(
             world_model,
-<<<<<<< HEAD
-            device,
-            dtype,
-            batch_size,
-=======
             device=device,
             dtype=dtype,
             batch_size=batch_size,
->>>>>>> 40f50e1e
         )
         self.action_spec = NdUnboundedContinuousTensorSpec((1,))
         self.observation_spec = NdUnboundedContinuousTensorSpec((4,))
