--- conflicted
+++ resolved
@@ -1,7 +1,4 @@
 def test_imports():
-<<<<<<< HEAD
-    pass
-=======
     from torchrl.data import (
         ReplayBuffer,
         PrioritizedReplayBuffer,
@@ -11,5 +8,4 @@
     from torchrl.envs import GymLikeEnv
     from torchrl.envs import TransformedEnv, Transform
     from torchrl.modules import TensorDictModule
-    from torchrl.objectives.costs.common import _LossModule
->>>>>>> f371a146
+    from torchrl.objectives.costs.common import _LossModule