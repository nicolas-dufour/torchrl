# Copyright (c) Meta Platforms, Inc. and affiliates.
#
# This source code is licensed under the MIT license found in the
# LICENSE file in the root directory of this source tree.

import argparse
import os.path
from collections import defaultdict

import numpy as np
import pytest
import torch
import yaml
from _utils_internal import get_available_devices
from mocking_classes import (
    DiscreteActionVecMockEnv,
    MockSerialEnv,
    DiscreteActionConvMockEnv,
<<<<<<< HEAD
=======
    MockBatchedLockedEnv,
    MockBatchedUnLockedEnv,
>>>>>>> ce4b1546
    DummyModelBasedEnv,
    ActionObsMergeLinear,
)
from scipy.stats import chisquare
from torch import nn
from torchrl.data.tensor_specs import (
    OneHotDiscreteTensorSpec,
    MultOneHotDiscreteTensorSpec,
    BoundedTensorSpec,
    NdBoundedTensorSpec,
)
from torchrl.data.tensordict.tensordict import assert_allclose_td, TensorDict
from torchrl.envs import EnvCreator, ObservationNorm, CatTensors, DoubleToFloat
from torchrl.envs.libs.dm_control import _has_dmc, DMControlEnv
from torchrl.envs.libs.gym import _has_gym, GymEnv
from torchrl.envs.transforms import (
    TransformedEnv,
    Compose,
    ToTensorImage,
    RewardClipping,
)
from torchrl.envs.utils import step_tensordict
from torchrl.envs.vec_env import ParallelEnv, SerialEnv
from torchrl.modules import (
    ActorCriticOperator,
    TensorDictModule,
    ValueOperator,
    Actor,
    MLP,
)
from torchrl.modules.tensordict_module import WorldModelWrapper

try:
    this_dir = os.path.dirname(os.path.realpath(__file__))
    with open(os.path.join(this_dir, "configs", "atari.yaml"), "r") as file:
        atari_confs = yaml.load(file, Loader=yaml.FullLoader)
    _atari_found = True
except FileNotFoundError:
    _atari_found = False
    atari_confs = defaultdict(lambda: "")


## TO BE FIXED: DiscreteActionProjection queries a randint on each worker, which leads to divergent results between
## the serial and parallel batched envs
# def _make_atari_env(atari_env):
#     action_spec = GymEnv(atari_env + "-ram-v0").action_spec
#     n_act = action_spec.shape[-1]
#     return lambda **kwargs: TransformedEnv(
#         GymEnv(atari_env + "-ram-v0", **kwargs),
#         DiscreteActionProjection(max_N=18, M=n_act),
#     )
#
#
# @pytest.mark.skipif(
#     "ALE/Pong-v5" not in _get_gym_envs(), reason="no Atari OpenAI Gym env available"
# )
# def test_composite_env():
#     num_workers = 10
#     frameskip = 2
#     create_env_fn = [
#         _make_atari_env(atari_env)
#         for atari_env in atari_confs["atari_envs"][:num_workers]
#     ]
#     kwargs = {"frame_skip": frameskip}
#
#     random_policy = lambda td: td.set(
#         "action", torch.nn.functional.one_hot(torch.randint(18, (*td.batch_size,)), 18)
#     )
#     p = SerialEnv(num_workers, create_env_fn, create_env_kwargs=kwargs)
#     seed = p.set_seed(0)
#     p.reset()
#     torch.manual_seed(seed)
#     rollout1 = p.rollout(max_steps=100, policy=random_policy, auto_reset=False)
#     p.close()
#     del p
#
#     p = ParallelEnv(num_workers, create_env_fn, create_env_kwargs=kwargs)
#     seed = p.set_seed(0)
#     p.reset()
#     torch.manual_seed(seed)
#     rollout0 = p.rollout(max_steps=100, policy=random_policy, auto_reset=False)
#     p.close()
#     del p
#
#     assert_allclose_td(rollout1, rollout0)


@pytest.mark.skipif(not _has_gym, reason="no gym")
@pytest.mark.parametrize("env_name", ["Pendulum-v1", "CartPole-v1"])
@pytest.mark.parametrize("frame_skip", [1, 4])
def test_env_seed(env_name, frame_skip, seed=0):
    env = GymEnv(env_name, frame_skip=frame_skip)
    action = env.action_spec.rand()

    env.set_seed(seed)
    td0a = env.reset()
    td1a = env.step(td0a.clone().set("action", action))

    env.set_seed(seed)
    td0b = env.specs.build_tensordict()
    td0b = env.reset(tensordict=td0b)
    td1b = env.step(td0b.clone().set("action", action))

    assert_allclose_td(td0a, td0b.select(*td0a.keys()))
    assert_allclose_td(td1a, td1b)

    env.set_seed(
        seed=seed + 10,
    )
    td0c = env.reset()
    td1c = env.step(td0c.clone().set("action", action))

    with pytest.raises(AssertionError):
        assert_allclose_td(td0a, td0c.select(*td0a.keys()))
    with pytest.raises(AssertionError):
        assert_allclose_td(td1a, td1c)
    env.close()


@pytest.mark.skipif(not _has_gym, reason="no gym")
@pytest.mark.parametrize("env_name", ["Pendulum-v1", "ALE/Pong-v5"])
@pytest.mark.parametrize("frame_skip", [1, 4])
def test_rollout(env_name, frame_skip, seed=0):
    env = GymEnv(env_name, frame_skip=frame_skip)

    torch.manual_seed(seed)
    np.random.seed(seed)
    env.set_seed(seed)
    env.reset()
    rollout1 = env.rollout(max_steps=100)

    torch.manual_seed(seed)
    np.random.seed(seed)
    env.set_seed(seed)
    env.reset()
    rollout2 = env.rollout(max_steps=100)

    assert_allclose_td(rollout1, rollout2)

    torch.manual_seed(seed)
    env.set_seed(seed + 10)
    env.reset()
    rollout3 = env.rollout(max_steps=100)
    with pytest.raises(AssertionError):
        assert_allclose_td(rollout1, rollout3)
    env.close()


@pytest.mark.parametrize("device", get_available_devices())
def test_rollout_predictability(device):
    env = MockSerialEnv(device=device)
    env.set_seed(100)
    first = 100 % 17
    policy = Actor(torch.nn.Linear(1, 1, bias=False)).to(device)
    for p in policy.parameters():
        p.data.fill_(1.0)
    td_out = env.rollout(policy=policy, max_steps=200)
    assert (
        torch.arange(first, first + 100, device=device)
        == td_out.get("observation").squeeze()
    ).all()
    assert (
        torch.arange(first + 1, first + 101, device=device)
        == td_out.get("next_observation").squeeze()
    ).all()
    assert (
        torch.arange(first + 1, first + 101, device=device)
        == td_out.get("reward").squeeze()
    ).all()
    assert (
        torch.arange(first, first + 100, device=device)
        == td_out.get("action").squeeze()
    ).all()


def _make_model_based_envs(
    transformed_in,
    transformed_out,
    N,
    selected_keys=None,
    device="cpu",
    kwargs=None,
):
    torch.manual_seed(0)
    if transformed_in:

        def create_env_fn():
            env = DummyModelBasedEnv(device=device)
            return env

    else:

        def create_env_fn():
            env = DummyModelBasedEnv(device=device)
            env = TransformedEnv(
                env,
                Compose(
                    ObservationNorm(
                        keys_in=["next_hidden_observation"], loc=0.5, scale=1.1
                    ),
                    RewardClipping(0, 0.1),
                ),
            )
            return env

    env0 = create_env_fn()
    env_parallel = ParallelEnv(
        N, create_env_fn, selected_keys=selected_keys, create_env_kwargs=kwargs
    )
    env_serial = SerialEnv(
        N, create_env_fn, selected_keys=selected_keys, create_env_kwargs=kwargs
    )
    if transformed_out:
        t_out = lambda: (
            Compose(
                ObservationNorm(
                    keys_in=["next_hidden_observation"], loc=0.5, scale=1.1
                ),
                RewardClipping(0, 0.1),
            )
            if not transformed_in
            else Compose(
                ObservationNorm(keys_in=["next_hidden_observation"], loc=1.0, scale=1.0)
            )
        )
        env0 = TransformedEnv(
            env0,
            t_out(),
        )
        env_parallel = TransformedEnv(
            env_parallel,
            t_out(),
        )
        env_serial = TransformedEnv(
            env_serial,
            t_out(),
        )
    return env_parallel, env_serial, env0


def _make_envs(
    env_name,
    frame_skip,
    transformed_in,
    transformed_out,
    N,
    selected_keys=None,
    device="cpu",
    kwargs=None,
):
    torch.manual_seed(0)
    if not transformed_in:

        def create_env_fn():
            return GymEnv(env_name, frame_skip=frame_skip, device=device)

    else:
        if env_name == "ALE/Pong-v5":

            def create_env_fn():
                return TransformedEnv(
                    GymEnv(env_name, frame_skip=frame_skip, device=device),
                    Compose(*[ToTensorImage(), RewardClipping(0, 0.1)]),
                )

        else:

            def create_env_fn():
                return TransformedEnv(
                    GymEnv(env_name, frame_skip=frame_skip, device=device),
                    Compose(
                        ObservationNorm(
                            keys_in=["next_observation"], loc=0.5, scale=1.1
                        ),
                        RewardClipping(0, 0.1),
                    ),
                )

    env0 = create_env_fn()
    env_parallel = ParallelEnv(
        N, create_env_fn, selected_keys=selected_keys, create_env_kwargs=kwargs
    )
    env_serial = SerialEnv(
        N, create_env_fn, selected_keys=selected_keys, create_env_kwargs=kwargs
    )
    if transformed_out:
        if env_name == "ALE/Pong-v5":

            def t_out():
                return (
                    Compose(*[ToTensorImage(), RewardClipping(0, 0.1)])
                    if not transformed_in
                    else Compose(
                        *[ObservationNorm(keys_in=["next_pixels"], loc=0, scale=1)]
                    )
                )

            env0 = TransformedEnv(
                env0,
                t_out(),
            )
            env_parallel = TransformedEnv(
                env_parallel,
                t_out(),
            )
            env_serial = TransformedEnv(
                env_serial,
                t_out(),
            )
        else:

            def t_out():
                return (
                    Compose(
                        ObservationNorm(
                            keys_in=["next_observation"], loc=0.5, scale=1.1
                        ),
                        RewardClipping(0, 0.1),
                    )
                    if not transformed_in
                    else Compose(
                        ObservationNorm(
                            keys_in=["next_observation"], loc=1.0, scale=1.0
                        )
                    )
                )

            env0 = TransformedEnv(
                env0,
                t_out(),
            )
            env_parallel = TransformedEnv(
                env_parallel,
                t_out(),
            )
            env_serial = TransformedEnv(
                env_serial,
                t_out(),
            )

    return env_parallel, env_serial, env0


class TestModelBasedEnv:
    @pytest.mark.parametrize("device", get_available_devices())
    def test_mb_rollout(self, device, seed=0):

        torch.manual_seed(seed)
        np.random.seed(seed)
        world_model = WorldModelWrapper(
            TensorDictModule(
                ActionObsMergeLinear(5, 4),
                in_keys=["hidden_observation", "action"],
                out_keys=["next_hidden_observation"],
            ),
            TensorDictModule(
                nn.Linear(4, 1),
                in_keys=["hidden_observation"],
                out_keys=["reward"],
            ),
        )
        mb_env = DummyModelBasedEnv(
            world_model, device=device, batch_size=torch.Size([10])
        )
        mb_env.set_seed(seed)
        mb_env.reset()
        rollout1 = mb_env.rollout(max_steps=100)

        torch.manual_seed(seed)
        np.random.seed(seed)
        mb_env.set_seed(seed)
        mb_env.reset()
        rollout2 = mb_env.rollout(max_steps=100)

        assert_allclose_td(rollout1, rollout2)

<<<<<<< HEAD
=======
    @pytest.mark.parametrize("device", get_available_devices())
    def test_batch_lock_mb_env(self, device, seed=0):
        torch.manual_seed(seed)
        np.random.seed(seed)
        world_model = WorldModelWrapper(
            TensorDictModule(
                ActionObsMergeLinear(5, 4),
                in_keys=["hidden_observation", "action"],
                out_keys=["next_hidden_observation"],
            ),
            TensorDictModule(
                nn.Linear(4, 1),
                in_keys=["hidden_observation"],
                out_keys=["reward"],
            ),
        )
        mb_env = DummyModelBasedEnv(
            world_model, device=device, batch_size=torch.Size([10])
        )
        assert not mb_env.batch_locked

        try:
            mb_env.batch_locked = False
            raise AssertionError("Should not be able to change batch_locked")
        except RuntimeError:
            pass
        td = mb_env.reset()
        td["action"] = mb_env.action_spec.rand(mb_env.batch_size)
        td_expanded = td.unsqueeze(-1).expand(10, 2).reshape(-1).to_tensordict()
        td = mb_env.step(td)

        try:
            mb_env.step(td_expanded)
            raise AssertionError(
                "Should not be able to step with td.batch_size != env.batch_size if env.batch_size != []"
            )
        except RuntimeError:
            pass

        mb_env = DummyModelBasedEnv(
            world_model, device=device, batch_size=torch.Size([])
        )
        assert not mb_env.batch_locked

        try:
            mb_env.batch_locked = False
            raise AssertionError("Should not be able to change batch_locked")
        except RuntimeError:
            pass
        td = mb_env.reset()
        td["action"] = mb_env.action_spec.rand(mb_env.batch_size)
        td_expanded = td.expand(2)
        td = mb_env.step(td)

        try:
            mb_env.step(td_expanded)
        except RuntimeError:
            raise AssertionError(
                "When batch_locked = False, should be able to step with td.batch_size != env.batch_size if env.batch_size == []"
            )

>>>>>>> ce4b1546

class TestParallel:
    @pytest.mark.skipif(not _has_dmc, reason="no dm_control")
    @pytest.mark.parametrize("env_task", ["stand,stand,stand", "stand,walk,stand"])
    @pytest.mark.parametrize("share_individual_td", [True, False])
    def test_multi_task_serial_parallel(self, env_task, share_individual_td):
        tasks = env_task.split(",")
        if len(tasks) == 1:
            single_task = True

            def env_make():
                return DMControlEnv("humanoid", tasks[0])

        elif len(set(tasks)) == 1 and len(tasks) == 3:
            single_task = True
            env_make = [lambda: DMControlEnv("humanoid", tasks[0])] * 3
        else:
            single_task = False
            env_make = [lambda: DMControlEnv("humanoid", task) for task in tasks]

        if not share_individual_td and not single_task:
            with pytest.raises(
                ValueError, match="share_individual_td must be set to None"
            ):
                SerialEnv(3, env_make, share_individual_td=share_individual_td)
            with pytest.raises(
                ValueError, match="share_individual_td must be set to None"
            ):
                ParallelEnv(3, env_make, share_individual_td=share_individual_td)
            return

        env_serial = SerialEnv(3, env_make, share_individual_td=share_individual_td)
        env_serial.start()
        assert env_serial._single_task is single_task
        env_parallel = ParallelEnv(3, env_make, share_individual_td=share_individual_td)
        env_parallel.start()
        assert env_parallel._single_task is single_task

        env_serial.set_seed(0)
        torch.manual_seed(0)
        td_serial = env_serial.rollout(max_steps=50)

        env_parallel.set_seed(0)
        torch.manual_seed(0)
        td_parallel = env_parallel.rollout(max_steps=50)

        assert_allclose_td(td_serial, td_parallel)

    @pytest.mark.skipif(not _has_dmc, reason="no dm_control")
    def test_multitask(self):
        env1 = DMControlEnv("humanoid", "stand")
        env1_obs_keys = list(env1.observation_spec.keys())
        env2 = DMControlEnv("humanoid", "walk")
        env2_obs_keys = list(env2.observation_spec.keys())

        def env1_maker():
            return TransformedEnv(
                DMControlEnv("humanoid", "stand"),
                Compose(
                    CatTensors(env1_obs_keys, "next_observation_stand", del_keys=False),
                    CatTensors(env1_obs_keys, "next_observation"),
                    DoubleToFloat(
                        keys_in=["next_observation_stand", "next_observation"],
                        keys_inv_in=["action"],
                    ),
                ),
            )

        def env2_maker():
            return TransformedEnv(
                DMControlEnv("humanoid", "walk"),
                Compose(
                    CatTensors(env2_obs_keys, "next_observation_walk", del_keys=False),
                    CatTensors(env2_obs_keys, "next_observation"),
                    DoubleToFloat(
                        keys_in=["next_observation_walk", "next_observation"],
                        keys_inv_in=["action"],
                    ),
                ),
            )

        env = ParallelEnv(2, [env1_maker, env2_maker])
        assert not env._single_task

        td = env.rollout(10, return_contiguous=False)
        assert "observation_walk" not in td.keys()
        assert "observation_walk" in td[1].keys()
        assert "observation_walk" not in td[0].keys()
        assert "observation_stand" in td[0].keys()
        assert "observation_stand" not in td[1].keys()
        assert "observation_walk" in td[:, 0][1].keys()
        assert "observation_walk" not in td[:, 0][0].keys()
        assert "observation_stand" in td[:, 0][0].keys()
        assert "observation_stand" not in td[:, 0][1].keys()

    @pytest.mark.skipif(not _has_gym, reason="no gym")
    @pytest.mark.parametrize("env_name", ["ALE/Pong-v5", "Pendulum-v1"])
    @pytest.mark.parametrize("frame_skip", [4, 1])
    @pytest.mark.parametrize("transformed_in", [False, True])
    @pytest.mark.parametrize("transformed_out", [False, True])
    def test_parallel_env(
        self, env_name, frame_skip, transformed_in, transformed_out, T=10, N=3
    ):
        env_parallel, env_serial, env0 = _make_envs(
            env_name,
            frame_skip,
            transformed_in=transformed_in,
            transformed_out=transformed_out,
            N=N,
        )

        td = TensorDict(
            source={"action": env0.action_spec.rand((N,))},
            batch_size=[
                N,
            ],
        )
        td1 = env_parallel.step(td)
        assert not td1.is_shared()
        assert "done" in td1.keys()
        assert "reward" in td1.keys()

        with pytest.raises(RuntimeError):
            # number of actions does not match number of workers
            td = TensorDict(
                source={"action": env0.action_spec.rand((N - 1,))}, batch_size=[N - 1]
            )
            td1 = env_parallel.step(td)

        td_reset = TensorDict(
            source={"reset_workers": torch.zeros(N, 1, dtype=torch.bool).bernoulli_()},
            batch_size=[
                N,
            ],
        )
        env_parallel.reset(tensordict=td_reset)

        td = env_parallel.rollout(policy=None, max_steps=T)
        assert (
            td.shape == torch.Size([N, T]) or td.get("done").sum(1).all()
        ), f"{td.shape}, {td.get('done').sum(1)}"
        env_parallel.close()
        # env_serial.close()  # never opened
        env0.close()

    @pytest.mark.skipif(not _has_gym, reason="no gym")
    @pytest.mark.parametrize("env_name", ["Pendulum-v1"])
    @pytest.mark.parametrize("frame_skip", [4, 1])
    @pytest.mark.parametrize("transformed_in", [True, False])
    @pytest.mark.parametrize("transformed_out", [True, False])
    @pytest.mark.parametrize(
        "selected_keys",
        [
            ["action", "observation", "next_observation", "done", "reward"],
            ["hidden", "action", "observation", "next_observation", "done", "reward"],
            None,
        ],
    )
    def test_parallel_env_with_policy(
        self,
        env_name,
        frame_skip,
        transformed_in,
        transformed_out,
        selected_keys,
        T=10,
        N=3,
    ):
        env_parallel, env_serial, env0 = _make_envs(
            env_name,
            frame_skip,
            transformed_in=transformed_in,
            transformed_out=transformed_out,
            N=N,
            selected_keys=selected_keys,
        )

        policy = ActorCriticOperator(
            TensorDictModule(
                spec=None,
                module=nn.LazyLinear(12),
                in_keys=["observation"],
                out_keys=["hidden"],
            ),
            TensorDictModule(
                spec=None,
                module=nn.LazyLinear(env0.action_spec.shape[-1]),
                in_keys=["hidden"],
                out_keys=["action"],
            ),
            ValueOperator(
                module=MLP(out_features=1, num_cells=[]), in_keys=["hidden", "action"]
            ),
        )

        td = TensorDict(
            source={"action": env0.action_spec.rand((N,))},
            batch_size=[
                N,
            ],
        )
        td1 = env_parallel.step(td)
        assert not td1.is_shared()
        assert "done" in td1.keys()
        assert "reward" in td1.keys()

        with pytest.raises(RuntimeError):
            # number of actions does not match number of workers
            td = TensorDict(
                source={"action": env0.action_spec.rand((N - 1,))}, batch_size=[N - 1]
            )
            td1 = env_parallel.step(td)

        td_reset = TensorDict(
            source={"reset_workers": torch.zeros(N, 1, dtype=torch.bool).bernoulli_()},
            batch_size=[
                N,
            ],
        )
        env_parallel.reset(tensordict=td_reset)

        td = env_parallel.rollout(policy=policy, max_steps=T)
        assert (
            td.shape == torch.Size([N, T]) or td.get("done").sum(1).all()
        ), f"{td.shape}, {td.get('done').sum(1)}"
        env_parallel.close()
        # env_serial.close()
        env0.close()

    @pytest.mark.skipif(not _has_gym, reason="no gym")
    @pytest.mark.parametrize(
        "env_name",
        [
            "ALE/Pong-v5",
            "Pendulum-v1",
        ],
    )
    @pytest.mark.parametrize("frame_skip", [4, 1])
    @pytest.mark.parametrize("transformed_in", [False, True])
    @pytest.mark.parametrize("transformed_out", [True, False])
    @pytest.mark.parametrize("static_seed", [True, False])
    def test_parallel_env_seed(
        self, env_name, frame_skip, transformed_in, transformed_out, static_seed
    ):
        env_parallel, env_serial, _ = _make_envs(
            env_name, frame_skip, transformed_in, transformed_out, 5
        )

        out_seed_serial = env_serial.set_seed(0, static_seed=static_seed)
        if static_seed:
            assert out_seed_serial == 0
        td0_serial = env_serial.reset()
        torch.manual_seed(0)

        td_serial = env_serial.rollout(
            max_steps=10, auto_reset=False, tensordict=td0_serial
        ).contiguous()
        key = "pixels" if "pixels" in td_serial else "observation"
        torch.testing.assert_close(
            td_serial[:, 0].get("next_" + key), td_serial[:, 1].get(key)
        )

        out_seed_parallel = env_parallel.set_seed(0, static_seed=static_seed)
        if static_seed:
            assert out_seed_serial == 0
        td0_parallel = env_parallel.reset()

        torch.manual_seed(0)
        assert out_seed_parallel == out_seed_serial
        td_parallel = env_parallel.rollout(
            max_steps=10, auto_reset=False, tensordict=td0_parallel
        ).contiguous()
        torch.testing.assert_close(
            td_parallel[:, :-1].get("next_" + key), td_parallel[:, 1:].get(key)
        )

        assert_allclose_td(td0_serial, td0_parallel)
        assert_allclose_td(td_serial[:, 0], td_parallel[:, 0])  # first step
        assert_allclose_td(td_serial[:, 1], td_parallel[:, 1])  # second step
        assert_allclose_td(td_serial, td_parallel)
        env_parallel.close()
        env_serial.close()

    @pytest.mark.skipif(not _has_gym, reason="no gym")
    def test_parallel_env_shutdown(self):
        env_make = EnvCreator(lambda: GymEnv("Pendulum-v1"))
        env = ParallelEnv(4, env_make)
        env.reset()
        assert not env.is_closed
        env.rand_step()
        assert not env.is_closed
        env.close()
        assert env.is_closed
        env.reset()
        assert not env.is_closed
        env.close()

    @pytest.mark.parametrize("parallel", [True, False])
    def test_parallel_env_custom_method(self, parallel):
        # define env

        if parallel:
            env = ParallelEnv(3, lambda: DiscreteActionVecMockEnv())
        else:
            env = SerialEnv(3, lambda: DiscreteActionVecMockEnv())

        # we must start the environment first
        env.reset()
        assert all(result == 0 for result in env.custom_fun())
        assert all(result == 1 for result in env.custom_attr)
        assert all(result == 2 for result in env.custom_prop)  # to be fixed
        env.close()

    @pytest.mark.skipif(not torch.cuda.device_count(), reason="no cuda to test on")
    @pytest.mark.skipif(not _has_gym, reason="no gym")
    @pytest.mark.parametrize("frame_skip", [4])
    @pytest.mark.parametrize("device", [0])
    @pytest.mark.parametrize("env_name", ["ALE/Pong-v5", "Pendulum-v1"])
    @pytest.mark.parametrize("transformed_in", [True, False])
    @pytest.mark.parametrize("transformed_out", [False, True])
    @pytest.mark.parametrize("open_before", [False, True])
    def test_parallel_env_cast(
        self,
        env_name,
        frame_skip,
        transformed_in,
        transformed_out,
        device,
        open_before,
        T=10,
        N=3,
    ):
        # tests casting to device
        env_parallel, env_serial, env0 = _make_envs(
            env_name,
            frame_skip,
            transformed_in=transformed_in,
            transformed_out=transformed_out,
            N=N,
        )
        if open_before:
            td_cpu = env0.rollout(max_steps=10)
            assert td_cpu.device == torch.device("cpu")
        env0 = env0.to(device)
        assert env0.observation_spec.device == torch.device(device)
        assert env0.action_spec.device == torch.device(device)
        assert env0.reward_spec.device == torch.device(device)
        assert env0.device == torch.device(device)
        td_device = env0.reset()
        assert td_device.device == torch.device(device), env0
        td_device = env0.rand_step()
        assert td_device.device == torch.device(device), env0
        td_device = env0.rollout(max_steps=10)
        assert td_device.device == torch.device(device), env0

        if open_before:
            td_cpu = env_serial.rollout(max_steps=10)
            assert td_cpu.device == torch.device("cpu")
        env_serial = env_serial.to(device)
        assert env_serial.observation_spec.device == torch.device(device)
        assert env_serial.action_spec.device == torch.device(device)
        assert env_serial.reward_spec.device == torch.device(device)
        assert env_serial.device == torch.device(device)
        td_device = env_serial.reset()
        assert td_device.device == torch.device(device), env_serial
        td_device = env_serial.rand_step()
        assert td_device.device == torch.device(device), env_serial
        td_device = env_serial.rollout(max_steps=10)
        assert td_device.device == torch.device(device), env_serial

        if open_before:
            td_cpu = env_parallel.rollout(max_steps=10)
            assert td_cpu.device == torch.device("cpu")
        env_parallel = env_parallel.to(device)
        assert env_parallel.observation_spec.device == torch.device(device)
        assert env_parallel.action_spec.device == torch.device(device)
        assert env_parallel.reward_spec.device == torch.device(device)
        assert env_parallel.device == torch.device(device)
        td_device = env_parallel.reset()
        assert td_device.device == torch.device(device), env_parallel
        td_device = env_parallel.rand_step()
        assert td_device.device == torch.device(device), env_parallel
        td_device = env_parallel.rollout(max_steps=10)
        assert td_device.device == torch.device(device), env_parallel

        env_parallel.close()
        env_serial.close()
        env0.close()

    @pytest.mark.skipif(not _has_gym, reason="no gym")
    @pytest.mark.skipif(not torch.cuda.device_count(), reason="no cuda device detected")
    @pytest.mark.parametrize("frame_skip", [4])
    @pytest.mark.parametrize("device", [0])
    @pytest.mark.parametrize("env_name", ["ALE/Pong-v5", "Pendulum-v1"])
    @pytest.mark.parametrize("transformed_in", [True, False])
    @pytest.mark.parametrize("transformed_out", [True, False])
    def test_parallel_env_device(
        self, env_name, frame_skip, transformed_in, transformed_out, device
    ):
        # tests creation on device
        torch.manual_seed(0)
        N = 3

        env_parallel, env_serial, env0 = _make_envs(
            env_name,
            frame_skip,
            transformed_in=transformed_in,
            transformed_out=transformed_out,
            device=device,
            N=N,
        )

        assert env0.device == torch.device(device)
        out = env0.rollout(max_steps=20)
        assert out.device == torch.device(device)

        assert env_serial.device == torch.device(device)
        out = env_serial.rollout(max_steps=20)
        assert out.device == torch.device(device)

        assert env_parallel.device == torch.device(device)
        out = env_parallel.rollout(max_steps=20)
        assert out.device == torch.device(device)

        env_parallel.close()
        env_serial.close()
        env0.close()

    @pytest.mark.skipif(not _has_gym, reason="no gym")
    @pytest.mark.parametrize("env_name", ["ALE/Pong-v5", "Pendulum-v1"])
    @pytest.mark.parametrize("frame_skip", [4, 1])
    @pytest.mark.parametrize("device", get_available_devices())
    def test_parallel_env_transform_consistency(self, env_name, frame_skip, device):
        env_parallel_in, env_serial_in, env0_in = _make_envs(
            env_name,
            frame_skip,
            transformed_in=True,
            transformed_out=False,
            device=device,
            N=3,
        )
        env_parallel_out, env_serial_out, env0_out = _make_envs(
            env_name,
            frame_skip,
            transformed_in=False,
            transformed_out=True,
            device=device,
            N=3,
        )
        torch.manual_seed(0)
        env_parallel_in.set_seed(0)
        r_in = env_parallel_in.rollout(max_steps=20)
        torch.manual_seed(0)
        env_parallel_out.set_seed(0)
        r_out = env_parallel_out.rollout(max_steps=20)
        assert_allclose_td(r_in, r_out)
        env_parallel_in.close()
        env_parallel_out.close()

        torch.manual_seed(0)
        env_serial_in.set_seed(0)
        r_in = env_serial_in.rollout(max_steps=20)
        torch.manual_seed(0)
        env_serial_out.set_seed(0)
        r_out = env_serial_out.rollout(max_steps=20)
        assert_allclose_td(r_in, r_out)
        env_serial_in.close()
        env_serial_out.close()

        torch.manual_seed(0)
        env0_in.set_seed(0)
        r_in = env0_in.rollout(max_steps=20)
        torch.manual_seed(0)
        env0_out.set_seed(0)
        r_out = env0_out.rollout(max_steps=20)
        assert_allclose_td(r_in, r_out)
        env0_in.close()
        env0_in.close()

    @pytest.mark.parametrize("parallel", [True, False])
    def test_parallel_env_kwargs_set(self, parallel):
        num_env = 3

        def make_make_env():
            def make_transformed_env(seed=None):
                env = DiscreteActionConvMockEnv()
                if seed is not None:
                    env.set_seed(seed)
                return env

            return make_transformed_env

        _class = ParallelEnv if parallel else SerialEnv

        def env_fn1(seed):
            env = _class(
                num_workers=num_env,
                create_env_fn=make_make_env(),
                create_env_kwargs=[{"seed": i} for i in range(seed, seed + num_env)],
            )
            return env

        def env_fn2(seed):
            env = _class(
                num_workers=num_env,
                create_env_fn=make_make_env(),
            )
            env.update_kwargs([{"seed": i} for i in range(seed, seed + num_env)])
            return env

        env1 = env_fn1(100)
        env2 = env_fn2(100)
        env1.start()
        env2.start()
        for c1, c2 in zip(env1.counter, env2.counter):
            assert c1 == c2

        env1.close()
        env2.close()


class TestSpec:
    def test_discrete_action_spec_reconstruct(self):
        torch.manual_seed(0)
        action_spec = OneHotDiscreteTensorSpec(10)

        actions_tensors = [action_spec.rand() for _ in range(10)]
        actions_numpy = [action_spec.to_numpy(a) for a in actions_tensors]
        actions_tensors_2 = [action_spec.encode(a) for a in actions_numpy]
        assert all(
            [(a1 == a2).all() for a1, a2 in zip(actions_tensors, actions_tensors_2)]
        )

        actions_numpy = [int(np.random.randint(0, 10, (1,))) for a in actions_tensors]
        actions_tensors = [action_spec.encode(a) for a in actions_numpy]
        actions_numpy_2 = [action_spec.to_numpy(a) for a in actions_tensors]
        assert all([(a1 == a2) for a1, a2 in zip(actions_numpy, actions_numpy_2)])

    def test_mult_discrete_action_spec_reconstruct(self):
        torch.manual_seed(0)
        action_spec = MultOneHotDiscreteTensorSpec((10, 5))

        actions_tensors = [action_spec.rand() for _ in range(10)]
        actions_numpy = [action_spec.to_numpy(a) for a in actions_tensors]
        actions_tensors_2 = [action_spec.encode(a) for a in actions_numpy]
        assert all(
            [(a1 == a2).all() for a1, a2 in zip(actions_tensors, actions_tensors_2)]
        )

        actions_numpy = [
            np.concatenate(
                [np.random.randint(0, 10, (1,)), np.random.randint(0, 5, (1,))], 0
            )
            for a in actions_tensors
        ]
        actions_tensors = [action_spec.encode(a) for a in actions_numpy]
        actions_numpy_2 = [action_spec.to_numpy(a) for a in actions_tensors]
        assert all([(a1 == a2).all() for a1, a2 in zip(actions_numpy, actions_numpy_2)])

    def test_discrete_action_spec_rand(self):
        torch.manual_seed(0)
        action_spec = OneHotDiscreteTensorSpec(10)

        sample = torch.stack([action_spec.rand() for _ in range(10000)], 0)

        sample_list = sample.argmax(-1)
        sample_list = list([sum(sample_list == i).item() for i in range(10)])
        assert chisquare(sample_list).pvalue > 0.1

        sample = action_spec.to_numpy(sample)
        sample = [sum(sample == i) for i in range(10)]
        assert chisquare(sample).pvalue > 0.1

    def test_mult_discrete_action_spec_rand(self):
        torch.manual_seed(0)
        ns = (10, 5)
        N = 100000
        action_spec = MultOneHotDiscreteTensorSpec((10, 5))

        actions_tensors = [action_spec.rand() for _ in range(10)]
        actions_numpy = [action_spec.to_numpy(a) for a in actions_tensors]
        actions_tensors_2 = [action_spec.encode(a) for a in actions_numpy]
        assert all(
            [(a1 == a2).all() for a1, a2 in zip(actions_tensors, actions_tensors_2)]
        )

        sample = np.stack(
            [action_spec.to_numpy(action_spec.rand()) for _ in range(N)], 0
        )
        assert sample.shape[0] == N
        assert sample.shape[1] == 2
        assert sample.ndim == 2, f"found shape: {sample.shape}"

        sample0 = sample[:, 0]
        sample_list = list([sum(sample0 == i) for i in range(ns[0])])
        assert chisquare(sample_list).pvalue > 0.1

        sample1 = sample[:, 1]
        sample_list = list([sum(sample1 == i) for i in range(ns[1])])
        assert chisquare(sample_list).pvalue > 0.1

    def test_bounded_rand(self):
        spec = BoundedTensorSpec(-3, 3)
        sample = torch.stack([spec.rand() for _ in range(100)])
        assert (-3 <= sample).all() and (3 >= sample).all()

    def test_ndbounded_shape(self):
        spec = NdBoundedTensorSpec(-3, 3 * torch.ones(10, 5), shape=[10, 5])
        sample = torch.stack([spec.rand() for _ in range(100)], 0)
        assert (-3 <= sample).all() and (3 >= sample).all()
        assert sample.shape == torch.Size([100, 10, 5])


@pytest.mark.skipif(not _has_gym, reason="no gym")
def test_seed():
    torch.manual_seed(0)
    env1 = GymEnv("Pendulum-v1")
    env1.set_seed(0)
    state0_1 = env1.reset()
    state1_1 = env1.step(state0_1.set("action", env1.action_spec.rand()))

    torch.manual_seed(0)
    env2 = GymEnv("Pendulum-v1")
    env2.set_seed(0)
    state0_2 = env2.reset()
    state1_2 = env2.step(state0_2.set("action", env2.action_spec.rand()))

    assert_allclose_td(state0_1, state0_2)
    assert_allclose_td(state1_1, state1_2)

    env1.set_seed(0)
    torch.manual_seed(0)
    rollout1 = env1.rollout(max_steps=30)

    env2.set_seed(0)
    torch.manual_seed(0)
    rollout2 = env2.rollout(max_steps=30)

    torch.testing.assert_close(
        rollout1["observation"][1:], rollout1["next_observation"][:-1]
    )
    torch.testing.assert_close(
        rollout2["observation"][1:], rollout2["next_observation"][:-1]
    )
    torch.testing.assert_close(rollout1["observation"], rollout2["observation"])


@pytest.mark.parametrize("keep_other", [True, False])
@pytest.mark.parametrize("exclude_reward", [True, False])
@pytest.mark.parametrize("exclude_done", [True, False])
@pytest.mark.parametrize("exclude_action", [True, False])
@pytest.mark.parametrize("has_out", [True, False])
def test_steptensordict(
    keep_other, exclude_reward, exclude_done, exclude_action, has_out
):
    torch.manual_seed(0)
    tensordict = TensorDict(
        {
            "ledzep": torch.randn(4, 2),
            "next_ledzep": torch.randn(4, 2),
            "reward": torch.randn(4, 1),
            "done": torch.zeros(4, 1, dtype=torch.bool),
            "beatles": torch.randn(4, 1),
            "action": torch.randn(4, 2),
        },
        [4],
    )
    next_tensordict = TensorDict({}, [4]) if has_out else None
    out = step_tensordict(
        tensordict,
        keep_other=keep_other,
        exclude_reward=exclude_reward,
        exclude_done=exclude_done,
        exclude_action=exclude_action,
        next_tensordict=next_tensordict,
    )
    assert "ledzep" in out.keys()
    assert out["ledzep"] is tensordict["next_ledzep"]
    if keep_other:
        assert "beatles" in out.keys()
        assert out["beatles"] is tensordict["beatles"]
    else:
        assert "beatles" not in out.keys()
    if not exclude_reward:
        assert "reward" in out.keys()
        assert out["reward"] is tensordict["reward"]
    else:
        assert "reward" not in out.keys()
    if not exclude_action:
        assert "action" in out.keys()
        assert out["action"] is tensordict["action"]
    else:
        assert "action" not in out.keys()
    if not exclude_done:
        assert "done" in out.keys()
        assert out["done"] is tensordict["done"]
    else:
        assert "done" not in out.keys()
    if has_out:
        assert out is next_tensordict


@pytest.mark.parametrize("device", get_available_devices())
def test_batch_locked(device):
    env = MockBatchedLockedEnv(device)
    assert env.batch_locked

    with pytest.raises(RuntimeError, match="batch_locked is a read-only property"):
        env.batch_locked = False
    td = env.reset()
    td["action"] = env.action_spec.rand(env.batch_size)
    td_expanded = td.expand(2).clone()
    td = env.step(td)

    with pytest.raises(
        RuntimeError, match="Expected a tensordict with shape==env.shape, "
    ):
        env.step(td_expanded)


@pytest.mark.parametrize("device", get_available_devices())
def test_batch_unlocked(device):
    env = MockBatchedUnLockedEnv(device)
    assert not env.batch_locked

    with pytest.raises(RuntimeError, match="batch_locked is a read-only property"):
        env.batch_locked = False
    td = env.reset()
    td["action"] = env.action_spec.rand(env.batch_size)
    td_expanded = td.expand(2).clone()
    td = env.step(td)

    env.step(td_expanded)


@pytest.mark.parametrize("device", get_available_devices())
def test_batch_unlocked_with_batch_size(device):
    env = MockBatchedUnLockedEnv(device, batch_size=torch.Size([2]))
    assert not env.batch_locked

    with pytest.raises(RuntimeError, match="batch_locked is a read-only property"):
        env.batch_locked = False

    td = env.reset()
    td["action"] = env.action_spec.rand(env.batch_size)
    td_expanded = td.expand(2, 2).reshape(-1).to_tensordict()
    td = env.step(td)

    with pytest.raises(
        RuntimeError, match="Expected a tensordict with shape==env.shape, "
    ):
        env.step(td_expanded)


if __name__ == "__main__":
    args, unknown = argparse.ArgumentParser().parse_known_args()
    pytest.main([__file__, "--capture", "no", "--exitfirst"] + unknown)<|MERGE_RESOLUTION|>--- conflicted
+++ resolved
@@ -16,11 +16,8 @@
     DiscreteActionVecMockEnv,
     MockSerialEnv,
     DiscreteActionConvMockEnv,
-<<<<<<< HEAD
-=======
     MockBatchedLockedEnv,
     MockBatchedUnLockedEnv,
->>>>>>> ce4b1546
     DummyModelBasedEnv,
     ActionObsMergeLinear,
 )
@@ -397,8 +394,6 @@
 
         assert_allclose_td(rollout1, rollout2)
 
-<<<<<<< HEAD
-=======
     @pytest.mark.parametrize("device", get_available_devices())
     def test_batch_lock_mb_env(self, device, seed=0):
         torch.manual_seed(seed)
@@ -460,7 +455,6 @@
                 "When batch_locked = False, should be able to step with td.batch_size != env.batch_size if env.batch_size == []"
             )
 
->>>>>>> ce4b1546
 
 class TestParallel:
     @pytest.mark.skipif(not _has_dmc, reason="no dm_control")
