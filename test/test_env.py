--- conflicted
+++ resolved
@@ -31,11 +31,7 @@
 from torchrl.envs import EnvCreator, ObservationNorm
 from torchrl.envs import GymEnv
 from torchrl.envs.libs.gym import _has_gym
-<<<<<<< HEAD
 from torchrl.envs.mb_envs import ModelBasedEnv
-=======
-from torchrl.envs.model_based import ModelBasedEnv
->>>>>>> 8e249c94
 from torchrl.envs.transforms import (
     TransformedEnv,
     Compose,
@@ -115,11 +111,7 @@
         layer, in_keys=["observation"], out_keys=["next_observation"]
     )
     env = ModelBasedEnv(model, device=device)
-<<<<<<< HEAD
-    env._set_specs(
-=======
     env.set_specs(
->>>>>>> 8e249c94
         NdUnboundedContinuousTensorSpec(1),
         NdUnboundedContinuousTensorSpec(4),
         NdUnboundedContinuousTensorSpec(1),
@@ -148,11 +140,7 @@
         TensorDictModule(layer_2, in_keys=["hidden"], out_keys=["action"]),
     ]
     env = ModelBasedEnv(model, device=device)
-<<<<<<< HEAD
-    env._set_specs(
-=======
     env.set_specs(
->>>>>>> 8e249c94
         NdUnboundedContinuousTensorSpec(1),
         NdUnboundedContinuousTensorSpec(4),
         NdUnboundedContinuousTensorSpec(1),
@@ -177,11 +165,7 @@
 
     model = TensorDictSequence(*model)
     env = ModelBasedEnv(model, device=device)
-<<<<<<< HEAD
-    env._set_specs(
-=======
     env.set_specs(
->>>>>>> 8e249c94
         NdUnboundedContinuousTensorSpec(1),
         NdUnboundedContinuousTensorSpec(4),
         NdUnboundedContinuousTensorSpec(1),
