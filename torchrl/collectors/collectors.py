--- conflicted
+++ resolved
@@ -34,11 +34,7 @@
 from ..data import TensorSpec
 from ..data.tensordict.tensordict import TensorDictBase, TensorDict
 from ..data.utils import CloudpickleWrapper, DEVICE_TYPING
-<<<<<<< HEAD
-from ..envs.common import EnvStateful
-=======
 from ..envs.common import EnvBase
->>>>>>> 712d9782
 from ..envs.vec_env import _BatchedEnv
 
 _TIMEOUT = 1.0
@@ -111,11 +107,7 @@
         #     if create_env_kwargs is None:
         #         create_env_kwargs = dict()
         #     self.create_env_fn = create_env_fn
-<<<<<<< HEAD
-        #     if isinstance(create_env_fn, EnvStateful):
-=======
         #     if isinstance(create_env_fn, EnvBase):
->>>>>>> 712d9782
         #         env = create_env_fn
         #     else:
         #         env = self.create_env_fn(**create_env_kwargs)
@@ -183,11 +175,7 @@
     Generic data collector for RL problems. Requires and environment constructor and a policy.
 
     Args:
-<<<<<<< HEAD
-        create_env_fn (Callable), returns an instance of EnvStateful class.
-=======
         create_env_fn (Callable), returns an instance of EnvBase class.
->>>>>>> 712d9782
         policy (Callable, optional): Policy to be executed in the environment.
             Must accept TensorDictBase object as input.
         total_frames (int): lower bound of the total number of frames returned by the collector. The iterator will
@@ -241,13 +229,7 @@
 
     def __init__(
         self,
-<<<<<<< HEAD
-        create_env_fn: Union[
-            EnvStateful, "EnvCreator", Sequence[Callable[[], EnvStateful]]
-        ],
-=======
         create_env_fn: Union[EnvBase, "EnvCreator", Sequence[Callable[[], EnvBase]]],
->>>>>>> 712d9782
         policy: Optional[
             Union[
                 ProbabilisticTensorDictModule,
@@ -278,11 +260,7 @@
 
         if create_env_kwargs is None:
             create_env_kwargs = {}
-<<<<<<< HEAD
-        if not isinstance(create_env_fn, EnvStateful):
-=======
         if not isinstance(create_env_fn, EnvBase):
->>>>>>> 712d9782
             env = create_env_fn(**create_env_kwargs)
         else:
             env = create_env_fn
@@ -295,11 +273,7 @@
                 env.update_kwargs(create_env_kwargs)
 
         self.passing_device = torch.device(passing_device)
-<<<<<<< HEAD
-        self.env: EnvStateful = env.to(self.passing_device)
-=======
         self.env: EnvBase = env.to(self.passing_device)
->>>>>>> 712d9782
         self.closed = False
         self.n_env = self.env.numel()
 
@@ -601,11 +575,7 @@
     """Runs a given number of DataCollectors on separate processes.
 
     Args:
-<<<<<<< HEAD
-        create_env_fn (list of Callabled): list of Callables, each returning an instance of EnvStateful
-=======
         create_env_fn (list of Callabled): list of Callables, each returning an instance of EnvBase
->>>>>>> 712d9782
         policy (Callable, optional): Instance of ProbabilisticTensorDictModule class.
             Must accept TensorDictBase object as input.
         total_frames (int): lower bound of the total number of frames returned by the collector. In parallel settings,
@@ -655,11 +625,7 @@
 
     def __init__(
         self,
-<<<<<<< HEAD
-        create_env_fn: Sequence[Callable[[], EnvStateful]],
-=======
         create_env_fn: Sequence[Callable[[], EnvBase]],
->>>>>>> 712d9782
         policy: Optional[
             Union[
                 ProbabilisticTensorDictModule,
@@ -795,11 +761,7 @@
             _passing_device = self.passing_devices[i]
             pipe_parent, pipe_child = mp.Pipe()  # send messages to procs
             if env_fun.__class__.__name__ != "EnvCreator" and not isinstance(
-<<<<<<< HEAD
-                env_fun, EnvStateful
-=======
                 env_fun, EnvBase
->>>>>>> 712d9782
             ):  # to avoid circular imports
                 env_fun = CloudpickleWrapper(env_fun)
 
@@ -1159,11 +1121,7 @@
     is being created.
 
     Args:
-<<<<<<< HEAD
-        create_env_fn (Callabled): Callable returning an instance of EnvStateful
-=======
         create_env_fn (Callabled): Callable returning an instance of EnvBase
->>>>>>> 712d9782
         policy (Callable, optional): Instance of ProbabilisticTensorDictModule class.
             Must accept TensorDictBase object as input.
         total_frames (int): lower bound of the total number of frames returned
@@ -1216,11 +1174,7 @@
 
     def __init__(
         self,
-<<<<<<< HEAD
-        create_env_fn: Callable[[], EnvStateful],
-=======
         create_env_fn: Callable[[], EnvBase],
->>>>>>> 712d9782
         policy: Optional[
             Union[
                 ProbabilisticTensorDictModule,
@@ -1262,11 +1216,7 @@
     pipe_parent: connection.Connection,
     pipe_child: connection.Connection,
     queue_out: queues.Queue,
-<<<<<<< HEAD
-    create_env_fn: Union[EnvStateful, "EnvCreator", Callable[[], EnvStateful]],
-=======
     create_env_fn: Union[EnvBase, "EnvCreator", Callable[[], EnvBase]],
->>>>>>> 712d9782
     create_env_kwargs: dict,
     policy: Callable[[TensorDictBase], TensorDictBase],
     frames_per_worker: int,
