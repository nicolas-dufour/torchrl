# Copyright (c) Meta Platforms, Inc. and affiliates.
#
# This source code is licensed under the MIT license found in the
# LICENSE file in the root directory of this source tree.

import abc
import math
import queue
import time
from collections import OrderedDict
from copy import deepcopy
from multiprocessing import connection, queues
from textwrap import indent
from typing import Callable, Iterator, Optional, Sequence, Tuple, Union

import numpy as np
import torch
from torch import multiprocessing as mp
from torch.utils.data import IterableDataset

from torchrl.envs.utils import set_exploration_mode, step_tensordict
from .. import _check_for_faulty_process
from ..modules.tensordict_module import ProbabilisticTensorDictModule
from .utils import split_trajectories

__all__ = [
    "SyncDataCollector",
    "aSyncDataCollector",
    "MultiaSyncDataCollector",
    "MultiSyncDataCollector",
]

from torchrl.envs.transforms import TransformedEnv
from ..data import TensorSpec
from ..data.tensordict.tensordict import _TensorDict, TensorDict
from ..data.utils import CloudpickleWrapper, DEVICE_TYPING
from ..envs.common import _EnvClass
from ..envs.vec_env import _BatchedEnv

_TIMEOUT = 1.0
_MIN_TIMEOUT = 1e-3  # should be several orders of magnitude inferior wrt time spent collecting a trajectory


class RandomPolicy:
    def __init__(self, action_spec: TensorSpec):
        """Random policy for a given action_spec.
        This is a wrapper around the action_spec.rand method.


        $ python example_google.py

        Args:
            action_spec: TensorSpec object describing the action specs

        Examples:
            >>> from torchrl.data.tensor_specs import NdBoundedTensorSpec
            >>> from torchrl.data.tensordict import TensorDict
            >>> action_spec = NdBoundedTensorSpec(-torch.ones(3), torch.ones(3))
            >>> actor = RandomPolicy(spec=action_spec)
            >>> td = actor(TensorDict(batch_size=[])) # selects a random action in the cube [-1; 1]
        """
        self.action_spec = action_spec

    def __call__(self, td: _TensorDict) -> _TensorDict:
        return td.set("action", self.action_spec.rand(td.batch_size))


def recursive_map_to_cpu(dictionary: OrderedDict) -> OrderedDict:
    return OrderedDict(
        **{
            k: recursive_map_to_cpu(item)
            if isinstance(item, OrderedDict)
            else item.cpu()
            for k, item in dictionary.items()
        }
    )


class _DataCollector(IterableDataset, metaclass=abc.ABCMeta):
    def _get_policy_and_device(
        self,
        policy: Optional[
            Union[ProbabilisticTensorDictModule, Callable[[_TensorDict], _TensorDict]]
        ] = None,
        device: Optional[DEVICE_TYPING] = None,
    ) -> Tuple[
        ProbabilisticTensorDictModule, torch.device, Union[None, Callable[[], dict]]
    ]:
        """From a policy and a device, assigns the self.device attribute to
        the desired device and maps the policy onto it or (if the device is
        ommitted) assigns the self.device attribute to the policy device.

        Args:
            create_env_fn (Callable or list of callables): an env creator
                function (or a list of creators)
            create_env_kwargs (dictionary): kwargs for the env creator
            policy (ProbabilisticTensorDictModule, optional): a policy to be used
            device (int, str or torch.device, optional): device where to place
                the policy

        """
        # if create_env_fn is not None:
        #     if create_env_kwargs is None:
        #         create_env_kwargs = dict()
        #     self.create_env_fn = create_env_fn
        #     if isinstance(create_env_fn, _EnvClass):
        #         env = create_env_fn
        #     else:
        #         env = self.create_env_fn(**create_env_kwargs)
        # else:
        #     env = None

        if policy is None:
            if not hasattr(self, "env") or self.env is None:
                raise ValueError(
                    "env must be provided to _get_policy_and_device if policy is None"
                )
            policy = RandomPolicy(self.env.action_spec)
        try:
            policy_device = next(policy.parameters()).device
        except:  # noqa
            policy_device = (
                torch.device(device) if device is not None else torch.device("cpu")
            )

        device = torch.device(device) if device is not None else policy_device
        if device is None:
            # if device cannot be found in policy and is not specified, set cpu
            device = torch.device("cpu")
        get_weights_fn = None
        if policy_device != device:
            get_weights_fn = policy.state_dict
            policy = deepcopy(policy).requires_grad_(False).to(device)
            if device == torch.device("cpu"):
                policy.share_memory()
            # if not (len(list(policy.parameters())) == 0 or next(policy.parameters()).is_shared()):
            #     raise RuntimeError("Provided policy parameters must be shared.")
        return policy, device, get_weights_fn

    def update_policy_weights_(self) -> None:
        """Update the policy weights if the policy of the data collector and the trained policy live on different devices."""
        if self.get_weights_fn is not None:
            self.policy.load_state_dict(self.get_weights_fn())

    def __iter__(self) -> Iterator[_TensorDict]:
        return self.iterator()

    @abc.abstractmethod
    def iterator(self) -> Iterator[_TensorDict]:
        raise NotImplementedError

    @abc.abstractmethod
    def set_seed(self, seed: int) -> int:
        raise NotImplementedError

    @abc.abstractmethod
    def state_dict(self) -> OrderedDict:
        raise NotImplementedError

    @abc.abstractmethod
    def load_state_dict(self, state_dict: OrderedDict) -> None:
        raise NotImplementedError

    def __repr__(self) -> str:
        string = f"{self.__class__.__name__}()"
        return string


class SyncDataCollector(_DataCollector):
    """
    Generic data collector for RL problems. Requires and environment constructor and a policy.

    Args:
        create_env_fn (Callable), returns an instance of _EnvClass class.
        policy (Callable, optional): Policy to be executed in the environment.
            Must accept _TensorDict object as input.
        total_frames (int): lower bound of the total number of frames returned by the collector. The iterator will
            stop once the total number of frames equates or exceeds the total number of frames passed to the
            collector.
        create_env_kwargs (dict, optional): Dictionary of kwargs for create_env_fn.
        max_frames_per_traj (int, optional): Maximum steps per trajectory. Note that a trajectory can span over multiple batches
            (unless reset_at_each_iter is set to True, see below). Once a trajectory reaches n_steps_max,
            the environment is reset. If the environment wraps multiple environments together, the number of steps
            is tracked for each environment independently. Negative values are allowed, in which case this argument
            is ignored.
            default: -1 (i.e. no maximum number of steps)
        frames_per_batch (int): Time-length of a batch.
            reset_at_each_iter and frames_per_batch == n_steps_max are equivalent configurations.
            default: 200
        init_random_frames (int, optional): Number of frames for which the policy is ignored before it is called.
            This feature is mainly intended to be used in offline/model-based settings, where a batch of random
            trajectories can be used to initialize training.
            default=-1 (i.e. no random frames)
        reset_at_each_iter (bool): Whether or not environments should be reset for each batch.
            default=False.
        postproc (Callable, optional): A Batcher is an object that will read a batch of data and return it in a useful format for training.
            default: None.
        split_trajs (bool): Boolean indicating whether the resulting TensorDict should be split according to the trajectories.
            See utils.split_trajectories for more information.
        device (int, str or torch.device, optional): The device on which the policy will be placed.
            If it differs from the input policy device, the update_policy_weights_() method should be queried
            at appropriate times during the training loop to accommodate for the lag between parameter configuration
            at various times.
            default = None (i.e. policy is kept on its original device)
        seed (int, optional): seed to be used for torch and numpy.
        pin_memory (bool): whether pin_memory() should be called on the outputs.
        passing_device (int, str or torch.device, optional): The device on which the output TensorDict will be stored.
            For long trajectories, it may be necessary to store the data on a different device than the one where
            the policy is stored.
            default = "cpu"
        return_in_place (bool): if True, the collector will yield the same tensordict container with updated values
            at each iteration.
            default = False
        exploration_mode (str, optional): interaction mode to be used when collecting data. Must be one of "random",
            "mode" or "mean".
            default = "random"
        init_with_lag (bool, optional): if True, the first trajectory will be truncated earlier at a random step.
            This is helpful to desynchronize the environments, such that steps do no match in all collected rollouts.
            default = True
        return_same_td (bool, optional): if True, the same TensorDict will be returned at each iteration, with its values
            updated. This feature should be used cautiously: if the same tensordict is added to a replay buffer for instance,
            the whole content of the buffer will be identical.
            Default is False.
    """

    def __init__(
        self,
        create_env_fn: Union[
            _EnvClass, "EnvCreator", Sequence[Callable[[], _EnvClass]]
        ],
        policy: Optional[
            Union[ProbabilisticTensorDictModule, Callable[[_TensorDict], _TensorDict]]
        ] = None,
        total_frames: Optional[int] = -1,
        create_env_kwargs: Optional[dict] = None,
        max_frames_per_traj: int = -1,
        frames_per_batch: int = 200,
        init_random_frames: int = -1,
        reset_at_each_iter: bool = False,
        postproc: Optional[Callable[[_TensorDict], _TensorDict]] = None,
        split_trajs: bool = True,
        device: DEVICE_TYPING = None,
        passing_device: DEVICE_TYPING = "cpu",
        seed: Optional[int] = None,
        pin_memory: bool = False,
        return_in_place: bool = False,
        exploration_mode: str = "random",
        init_with_lag: bool = False,
        return_same_td: bool = False,
    ):
        self.closed = True
        if seed is not None:
            torch.manual_seed(seed)
            np.random.seed(seed)

        if create_env_kwargs is None:
            create_env_kwargs = {}
        if not isinstance(create_env_fn, _EnvClass):
            env = create_env_fn(**create_env_kwargs)
        else:
            env = create_env_fn
            if create_env_kwargs:
                if not isinstance(env, _BatchedEnv):
                    raise RuntimeError(
                        "kwargs were passed to SyncDataCollector but they can't be set "
                        f"on environment of type {type(create_env_fn)}."
                    )
                env.update_kwargs(create_env_kwargs)

        self.passing_device = torch.device(passing_device)
        self.env: _EnvClass = env.to(self.passing_device)
        self.closed = False
        self.n_env = self.env.numel()

        (self.policy, self.device, self.get_weights_fn,) = self._get_policy_and_device(
            policy=policy,
            device=device,
        )

        self.env_device = env.device
        if not total_frames > 0:
            total_frames = float("inf")
        self.total_frames = total_frames
        self.reset_at_each_iter = reset_at_each_iter
        self.init_random_frames = init_random_frames
        self.postproc = postproc
        if self.postproc is not None:
            self.postproc.to(self.passing_device)
        self.max_frames_per_traj = max_frames_per_traj
        self.frames_per_batch = -(-frames_per_batch // self.n_env)
        self.pin_memory = pin_memory
        self.exploration_mode = exploration_mode
        self.init_with_lag = init_with_lag and max_frames_per_traj > 0
        self.return_same_td = return_same_td

        env.reset()
        self._tensordict = env.current_tensordict
        self._tensordict.set(
            "step_count", torch.zeros(*self.env.batch_size, 1, dtype=torch.int)
        )
        self._tensordict_out = TensorDict(
            {},
            batch_size=[*self.env.batch_size, self.frames_per_batch],
            device=self.passing_device,
        )

        self.return_in_place = return_in_place
        self.split_trajs = split_trajs
        if self.return_in_place and self.split_trajs:
            raise RuntimeError(
                "the 'return_in_place' and 'split_trajs' argument are incompatible, but found to be both "
                "True. split_trajs=True will cause the output tensordict to have an unpredictable output "
                "shape, which prevents caching and overwriting the tensors."
            )
        self._td_env = None
        self._td_policy = None
        self._has_been_done = None
        self._exclude_private_keys = True

    def set_seed(self, seed: int) -> int:
        """Sets the seeds of the environments stored in the DataCollector.

        Args:
            seed (int): integer representing the seed to be used for the environment.

        Returns:
            Output seed. This is useful when more than one environment is contained in the DataCollector, as the
            seed will be incremented for each of these. The resulting seed is the seed of the last environment.

        Examples:
            >>> env_fn = lambda: GymEnv("Pendulum-v1")
            >>> env_fn_parallel = lambda: ParallelEnv(6, env_fn)
            >>> collector = SyncDataCollector(env_fn_parallel)
            >>> out_seed = collector.set_seed(1)  # out_seed = 6

        """
        return self.env.set_seed(seed)

    def iterator(self) -> Iterator[_TensorDict]:
        """Iterates through the DataCollector.

        Yields: _TensorDict objects containing (chunks of) trajectories

        """
        total_frames = self.total_frames
        i = -1
        self._frames = 0
        while True:
            i += 1
            self._iter = i
            tensordict_out = self.rollout()
            self._frames += tensordict_out.numel()
            if self._frames >= total_frames:
                self.env.close()

            if self.split_trajs:
                tensordict_out = split_trajectories(tensordict_out)
            if self.postproc is not None:
                tensordict_out = self.postproc(tensordict_out)
            if self._exclude_private_keys:
                excluded_keys = [
                    key for key in tensordict_out.keys() if key.startswith("_")
                ]
                tensordict_out = tensordict_out.exclude(*excluded_keys, inplace=True)
            if self.return_same_td:
                yield tensordict_out
            else:
                yield tensordict_out.clone()

            del tensordict_out
            if self._frames >= self.total_frames:
                break

    def _cast_to_policy(self, td: _TensorDict) -> _TensorDict:
        policy_device = self.device
        if hasattr(self.policy, "in_keys"):
            td = td.select(*self.policy.in_keys)
        if self._td_policy is None:
            self._td_policy = td.to(policy_device)
        else:
            if td.device == torch.device("cpu") and self.pin_memory:
                td.pin_memory()
            self._td_policy.update(td, inplace=False)
        return self._td_policy

    def _cast_to_env(
        self, td: _TensorDict, dest: Optional[_TensorDict] = None
    ) -> _TensorDict:
        env_device = self.env_device
        if dest is None:
            if self._td_env is None:
                self._td_env = td.to(env_device)
            else:
                self._td_env.update(td, inplace=False)
            return self._td_env
        else:
            return dest.update(td, inplace=False)

    def _reset_if_necessary(self) -> None:
        done = self._tensordict.get("done")
        steps = self._tensordict.get("step_count")
        done_or_terminated = done | (steps == self.max_frames_per_traj)
        if self._has_been_done is None:
            self._has_been_done = done_or_terminated
        else:
            self._has_been_done = self._has_been_done | done_or_terminated
        if not self._has_been_done.all() and self.init_with_lag:
            _reset = torch.zeros_like(done_or_terminated).bernoulli_(
                1 / self.max_frames_per_traj
            )
            _reset[self._has_been_done] = False
            done_or_terminated = done_or_terminated | _reset
        if done_or_terminated.any():
            traj_ids = self._tensordict.get("traj_ids").clone()
            steps = steps.clone()
            if len(self.env.batch_size):
                self._tensordict.masked_fill_(done_or_terminated.squeeze(-1), 0)
                self._tensordict.set("reset_workers", done_or_terminated)
            else:
                self._tensordict.zero_()
            self.env.reset()
            self._tensordict.update(self.env.current_tensordict, inplace=True)
            if self._tensordict.get("done").any():
                raise RuntimeError(
                    f"Got {sum(self._tensordict.get('done'))} done envs after reset."
                )
            if len(self.env.batch_size):
                self._tensordict.del_("reset_workers")
            traj_ids[done_or_terminated] = traj_ids.max() + torch.arange(
                1, done_or_terminated.sum() + 1, device=traj_ids.device
            )
            steps[done_or_terminated] = 0
            self._tensordict.set("traj_ids", traj_ids)  # no ops if they already match
            self._tensordict.set("step_count", steps)

    @torch.no_grad()
    def rollout(self) -> _TensorDict:
        """Computes a rollout in the environment using the provided policy.

        Returns:
            _TensorDict containing the computed rollout.

        """
        if self.reset_at_each_iter:
            self.env.reset()
            self._tensordict.update(self.env.current_tensordict, inplace=True)
            self._tensordict.fill_("step_count", 0)

        n = self.env.batch_size[0] if len(self.env.batch_size) else 1
        self._tensordict.set("traj_ids", torch.arange(n).unsqueeze(-1))

        tensordict_out = []
        with set_exploration_mode(self.exploration_mode):
            for t in range(self.frames_per_batch):
                if self._frames < self.init_random_frames:
                    self.env.rand_step(self._tensordict)
                else:
                    td_cast = self._cast_to_policy(self._tensordict)
                    td_cast = self.policy(td_cast)
                    self._cast_to_env(td_cast, self._tensordict)
                    self.env.step(self._tensordict)

                step_count = self._tensordict.get("step_count")
                step_count += 1
                tensordict_out.append(self._tensordict.clone())

                self._reset_if_necessary()
                self._tensordict.update(
                    step_tensordict(
                        self._tensordict.exclude("reward", "done"), keep_other=True
<<<<<<< HEAD
                    )
=======
                    ),
                    inplace=True,
>>>>>>> 4adab498
                )
            if self.return_in_place and len(self._tensordict_out.keys()) > 0:
                tensordict_out = torch.stack(tensordict_out, len(self.env.batch_size))
                tensordict_out = tensordict_out.select(*self._tensordict_out.keys())
                return self._tensordict_out.update_(tensordict_out)
        return torch.stack(
            tensordict_out,
            len(self.env.batch_size),
            out=self._tensordict_out,
        )  # dim 0 for single env, dim 1 for batch

    def reset(self, index=None, **kwargs) -> None:
        """Resets the environments to a new initial state."""
        if index is not None:
            # check that the env supports partial reset
            if np.prod(self.env.batch_size) == 0:
                raise RuntimeError("resetting unique env with index is not permitted.")
            reset_workers = torch.zeros(
                *self.env.batch_size,
                1,
                dtype=torch.bool,
                device=self.env.device,
            )
            reset_workers[index] = 1
            td_in = TensorDict({"reset_workers": reset_workers}, self.env.batch_size)
            self._tensordict[index].zero_()
        else:
            td_in = None
            self._tensordict.zero_()

        if td_in:
            self._tensordict.update(td_in, inplace=True)
        self.env.reset(**kwargs)

        self._tensordict.update(self.env.current_tensordict, inplace=True)
        self._tensordict.fill_("step_count", 0)

    def shutdown(self) -> None:
        """Shuts down all workers and/or closes the local environment."""
        if not self.closed:
            self.closed = True
            del self._tensordict, self._tensordict_out
            if not self.env.is_closed:
                self.env.close()
            del self.env

    def __del__(self):
        self.shutdown()  # make sure env is closed

    def state_dict(self) -> OrderedDict:
        """Returns the local state_dict of the data collector (environment
        and policy).

        Returns:
            an ordered dictionary with fields `"policy_state_dict"` and
            `"env_state_dict"`.

        """

        if isinstance(self.env, TransformedEnv):
            env_state_dict = self.env.transform.state_dict()
        elif isinstance(self.env, _BatchedEnv):
            env_state_dict = self.env.state_dict()
        else:
            env_state_dict = OrderedDict()

        if hasattr(self.policy, "state_dict"):
            policy_state_dict = self.policy.state_dict()
            state_dict = OrderedDict(
                policy_state_dict=policy_state_dict,
                env_state_dict=env_state_dict,
            )
        else:
            state_dict = OrderedDict(env_state_dict=env_state_dict)

        return state_dict

    def load_state_dict(self, state_dict: OrderedDict, **kwargs) -> None:
        """Loads a state_dict on the environment and policy.

        Args:
            state_dict (OrderedDict): ordered dictionary containing the fields
                `"policy_state_dict"` and `"env_state_dict"`.

        """
        strict = kwargs.get("strict", True)
        if strict or "env_state_dict" in state_dict:
            self.env.load_state_dict(state_dict["env_state_dict"], **kwargs)
        if strict or "policy_state_dict" in state_dict:
            self.policy.load_state_dict(state_dict["policy_state_dict"], **kwargs)

    def __repr__(self) -> str:
        env_str = indent(f"env={self.env}", 4 * " ")
        policy_str = indent(f"policy={self.policy}", 4 * " ")
        td_out_str = indent(f"td_out={self._tensordict_out}", 4 * " ")
        string = f"{self.__class__.__name__}(\n{env_str},\n{policy_str},\n{td_out_str})"
        return string


class _MultiDataCollector(_DataCollector):
    """Runs a given number of DataCollectors on separate processes.

    Args:
        create_env_fn (list of Callabled): list of Callables, each returning an instance of _EnvClass
        policy (Callable, optional): Instance of ProbabilisticTensorDictModule class.
            Must accept _TensorDict object as input.
        total_frames (int): lower bound of the total number of frames returned by the collector. In parallel settings,
            the actual number of frames may well be greater than this as the closing signals are sent to the
            workers only once the total number of frames has been collected on the server.
        create_env_kwargs (dict, optional): A (list of) dictionaries with the arguments used to create an environment
        max_frames_per_traj: Maximum steps per trajectory. Note that a trajectory can span over multiple batches
            (unless reset_at_each_iter is set to True, see below). Once a trajectory reaches n_steps_max,
            the environment is reset. If the environment wraps multiple environments together, the number of steps
            is tracked for each environment independently. Negative values are allowed, in which case this argument
            is ignored.
            default: -1 (i.e. no maximum number of steps)
        frames_per_batch (int): Time-length of a batch.
            reset_at_each_iter and frames_per_batch == n_steps_max are equivalent configurations.
            default: 200
        init_random_frames (int): Number of frames for which the policy is ignored before it is called.
            This feature is mainly intended to be used in offline/model-based settings, where a batch of random
            trajectories can be used to initialize training.
            default=-1 (i.e. no random frames)
        reset_at_each_iter (bool): Whether or not environments should be reset for each batch.
            default=False.
        postproc (callable, optional): A PostProcessor is an object that will read a batch of data and process it in a
            useful format for training.
            default: None.
        split_trajs (bool): Boolean indicating whether the resulting TensorDict should be split according to the trajectories.
            See utils.split_trajectories for more information.
        devices (int, str, torch.device or sequence of such, optional): The devices on which the policy will be placed.
            If it differs from the input policy device, the update_policy_weights_() method should be queried
            at appropriate times during the training loop to accommodate for the lag between parameter configuration
            at various times.
            default = None (i.e. policy is kept on its original device)
        passing_devices (int, str, torch.device or sequence of such, optional): The devices on which the output
            TensorDict will be stored. For long trajectories, it may be necessary to store the data on a different
            device than the one where the policy is stored.
            default = "cpu"
        update_at_each_batch (bool): if True, the policy weights will be updated every time a batch of trajectories
            is collected.
            default=False
        init_with_lag (bool, optional): if True, the first trajectory will be truncated earlier at a random step.
            This is helpful to desynchronize the environments, such that steps do no match in all collected rollouts.
            default = True
       exploration_mode (str, optional): interaction mode to be used when collecting data. Must be one of "random",
            "mode" or "mean".
            default = "random"

    """

    def __init__(
        self,
        create_env_fn: Sequence[Callable[[], _EnvClass]],
        policy: Optional[
            Union[ProbabilisticTensorDictModule, Callable[[_TensorDict], _TensorDict]]
        ] = None,
        total_frames: Optional[int] = -1,
        create_env_kwargs: Optional[Sequence[dict]] = None,
        max_frames_per_traj: int = -1,
        frames_per_batch: int = 200,
        init_random_frames: int = -1,
        reset_at_each_iter: bool = False,
        postproc: Optional[Callable[[_TensorDict], _TensorDict]] = None,
        split_trajs: bool = True,
        devices: DEVICE_TYPING = None,
        seed: Optional[int] = None,
        pin_memory: bool = False,
        passing_devices: Union[DEVICE_TYPING, Sequence[DEVICE_TYPING]] = "cpu",
        update_at_each_batch: bool = False,
        init_with_lag: bool = False,
        exploration_mode: str = "random",
    ):
        self.closed = True
        self.create_env_fn = create_env_fn
        self.num_workers = len(create_env_fn)
        self.create_env_kwargs = (
            create_env_kwargs
            if create_env_kwargs is not None
            else [dict() for _ in range(self.num_workers)]
        )
        # Preparing devices:
        # We want the user to be able to choose, for each worker, on which
        # device will the policy live and which device will be used to store
        # data. Those devices may or may not match.
        # One caveat is that, if there is only one device for the policy, and
        # if there are multiple workers, sending the same device and policy
        # to be copied to each worker will result in multiple copies of the
        # same policy on the same device.
        # To go around this, we do the copies of the policy in the server
        # (this object) to each possible device, and send to all the
        # processes their copy of the policy.

        def device_err_msg(device_name, devices_list):
            return (
                f"The length of the {device_name} argument should match the "
                f"number of workers of the collector. Got len("
                f"create_env_fn)={self.num_workers} and len("
                f"passing_devices)={len(devices_list)}"
            )

        if isinstance(devices, (str, int, torch.device)):
            devices = [torch.device(devices) for _ in range(self.num_workers)]
        elif devices is None:
            devices = [None for _ in range(self.num_workers)]
        elif isinstance(devices, Sequence):
            if len(devices) != self.num_workers:
                raise RuntimeError(device_err_msg("devices", devices))
            devices = [torch.device(_device) for _device in devices]
        else:
            raise ValueError(
                "devices should be either None, a torch.device or equivalent "
                "or an iterable of devices. "
                f"Found {type(devices)} instead."
            )
        self._policy_dict = {}
        self._get_weights_fn_dict = {}
        for i, _device in enumerate(devices):
            _policy, _device, _get_weight_fn = self._get_policy_and_device(
                policy=policy,
                device=_device,
            )
            if _device not in self._policy_dict:
                self._policy_dict[_device] = _policy
                self._get_weights_fn_dict[_device] = _get_weight_fn
            devices[i] = _device
        self.devices = devices

        if isinstance(passing_devices, (str, int, torch.device)):
            self.passing_devices = [
                torch.device(passing_devices) for _ in range(self.num_workers)
            ]
        elif isinstance(passing_devices, Sequence):
            if len(passing_devices) != self.num_workers:
                raise RuntimeError(device_err_msg("passing_devices", passing_devices))
            self.passing_devices = [
                torch.device(_passing_device) for _passing_device in passing_devices
            ]
        else:
            raise ValueError(
                "passing_devices should be either a torch.device or equivalent or an iterable of devices. "
                f"Found {type(passing_devices)} instead."
            )

        self.total_frames = total_frames if total_frames > 0 else float("inf")
        self.reset_at_each_iter = reset_at_each_iter
        self.postprocs = dict()
        if postproc is not None:
            for _device in self.passing_devices:
                if _device not in self.postprocs:
                    self.postprocs[_device] = deepcopy(postproc).to(_device)
        self.max_frames_per_traj = max_frames_per_traj
        self.frames_per_batch = frames_per_batch
        self.seed = seed
        self.split_trajs = split_trajs
        self.pin_memory = pin_memory
        self.init_random_frames = init_random_frames
        self.update_at_each_batch = update_at_each_batch
        self.init_with_lag = init_with_lag
        self.exploration_mode = exploration_mode
        self.frames_per_worker = np.inf
        self._run_processes()
        self._exclude_private_keys = True

    @property
    def frames_per_batch_worker(self):
        raise NotImplementedError

    def update_policy_weights_(self) -> None:
        for _device in self._policy_dict:
            if self._get_weights_fn_dict[_device] is not None:
                self._policy_dict[_device].load_state_dict(
                    self._get_weights_fn_dict[_device]()
                )

    @property
    def _queue_len(self) -> int:
        raise NotImplementedError

    def _run_processes(self) -> None:
        queue_out = mp.Queue(self._queue_len)  # sends data from proc to main
        self.procs = []
        self.pipes = []
        for i, (env_fun, env_fun_kwargs) in enumerate(
            zip(self.create_env_fn, self.create_env_kwargs)
        ):
            _device = self.devices[i]
            _passing_device = self.passing_devices[i]
            pipe_parent, pipe_child = mp.Pipe()  # send messages to procs
            if env_fun.__class__.__name__ != "EnvCreator" and not isinstance(
                env_fun, _EnvClass
            ):  # to avoid circular imports
                env_fun = CloudpickleWrapper(env_fun)

            kwargs = {
                "pipe_parent": pipe_parent,
                "pipe_child": pipe_child,
                "queue_out": queue_out,
                "create_env_fn": env_fun,
                "create_env_kwargs": env_fun_kwargs,
                "policy": self._policy_dict[_device],
                "frames_per_worker": self.frames_per_worker,
                "max_frames_per_traj": self.max_frames_per_traj,
                "frames_per_batch": self.frames_per_batch_worker,
                "reset_at_each_iter": self.reset_at_each_iter,
                "device": _device,
                "passing_device": _passing_device,
                "seed": self.seed,
                "pin_memory": self.pin_memory,
                "init_with_lag": self.init_with_lag,
                "exploration_mode": self.exploration_mode,
                "idx": i,
            }
            proc = mp.Process(target=_main_async_collector, kwargs=kwargs)
            # proc.daemon can't be set as daemonic processes may be launched by the process itself
            proc.start()
            pipe_child.close()
            self.procs.append(proc)
            self.pipes.append(pipe_parent)
        self.queue_out = queue_out
        self.closed = False

    def __del__(self):
        self.shutdown()

    def shutdown(self) -> None:
        """Shuts down all processes. This operation is irreversible."""
        self._shutdown_main()

    def _shutdown_main(self) -> None:
        _check_for_faulty_process(self.procs)
        if self.closed:
            return
        self.closed = True
        for idx in range(self.num_workers):
            self.pipes[idx].send((None, "close"))

        for idx in range(self.num_workers):
            msg = self.pipes[idx].recv()
            if msg != "closed":
                raise RuntimeError(f"got {msg} but expected 'close'")

        for proc in self.procs:
            proc.join()

        self.queue_out.close()
        for pipe in self.pipes:
            pipe.close()

    def set_seed(self, seed: int) -> int:
        """Sets the seeds of the environments stored in the DataCollector.

        Args:
            seed: integer representing the seed to be used for the environment.

        Returns:
            Output seed. This is useful when more than one environment is
            contained in the DataCollector, as the seed will be incremented for
            each of these. The resulting seed is the seed of the last
            environment.

        Examples:
            >>> env_fn = lambda: GymEnv("Pendulum-v0")
            >>> env_fn_parallel = lambda: ParallelEnv(6, env_fn)
            >>> collector = SyncDataCollector(env_fn_parallel)
            >>> out_seed = collector.set_seed(1)  # out_seed = 6

        """
        _check_for_faulty_process(self.procs)
        for idx in range(self.num_workers):
            self.pipes[idx].send((seed, "seed"))
            new_seed, msg = self.pipes[idx].recv()
            if msg != "seeded":
                raise RuntimeError(f"Expected msg='seeded', got {msg}")
            seed = new_seed
            if idx < self.num_workers - 1:
                seed = seed + 1
        self.reset()
        return seed

    def reset(self, reset_idx: Optional[Sequence[bool]] = None) -> None:
        """Resets the environments to a new initial state.

        Args:
            reset_idx: Optional. Sequence indicating which environments have
                to be reset. If None, all environments are reset.

        """
        _check_for_faulty_process(self.procs)

        if reset_idx is None:
            reset_idx = [True for _ in range(self.num_workers)]
        for idx in range(self.num_workers):
            if reset_idx[idx]:
                self.pipes[idx].send((None, "reset"))
        for idx in range(self.num_workers):
            if reset_idx[idx]:
                j, msg = self.pipes[idx].recv()
                if msg != "reset":
                    raise RuntimeError(f"Expected msg='reset', got {msg}")

    def state_dict(self) -> OrderedDict:
        """
        Returns the state_dict of the data collector.
        Each field represents a worker containing its own state_dict.

        """
        for idx in range(self.num_workers):
            self.pipes[idx].send((None, "state_dict"))
        state_dict = OrderedDict()
        for idx in range(self.num_workers):
            _state_dict, msg = self.pipes[idx].recv()
            if msg != "state_dict":
                raise RuntimeError(f"Expected msg='state_dict', got {msg}")
            state_dict[f"worker{idx}"] = _state_dict

        return state_dict

    def load_state_dict(self, state_dict: OrderedDict) -> None:
        """
        Loads the state_dict on the workers.

        Args:
            state_dict (OrderedDict): state_dict of the form
                ``{"worker0": state_dict0, "worker1": state_dict1}``.

        """

        for idx in range(self.num_workers):
            self.pipes[idx].send((state_dict[f"worker{idx}"], "load_state_dict"))
        for idx in range(self.num_workers):
            _, msg = self.pipes[idx].recv()
            if msg != "loaded":
                raise RuntimeError(f"Expected msg='loaded', got {msg}")


class MultiSyncDataCollector(_MultiDataCollector):
    """Runs a given number of DataCollectors on separate processes
    synchronously.

    The collection starts when the next item of the collector is queried,
    and no environment step is computed in between the reception of a batch of
    trajectory and the start of the next collection.
    This class can be safely used with online RL algorithms.
    """

    __doc__ += _MultiDataCollector.__doc__

    @property
    def frames_per_batch_worker(self):
        return -(-self.frames_per_batch // self.num_workers)

    @property
    def _queue_len(self) -> int:
        return self.num_workers

    def iterator(self) -> Iterator[_TensorDict]:
        i = -1
        frames = 0
        out_tensordicts_shared = OrderedDict()
        dones = [False for _ in range(self.num_workers)]
        workers_frames = [0 for _ in range(self.num_workers)]
        same_device = None
        while not all(dones) and frames < self.total_frames:
            _check_for_faulty_process(self.procs)
            if self.update_at_each_batch:
                self.update_policy_weights_()

            for idx in range(self.num_workers):
                if frames < self.init_random_frames:
                    msg = "continue_random"
                else:
                    msg = "continue"
                self.pipes[idx].send((None, msg))

            i += 1
            max_traj_idx = None
            for k in range(self.num_workers):
                new_data, j = self.queue_out.get()
                if j == 0:
                    data, idx = new_data
                    out_tensordicts_shared[idx] = data
                else:
                    idx = new_data
                workers_frames[idx] = (
                    workers_frames[idx] + out_tensordicts_shared[idx].numel()
                )

                if workers_frames[idx] >= self.total_frames:
                    print(f"{idx} is done!")
                    dones[idx] = True
            for idx in range(self.num_workers):
                traj_ids = out_tensordicts_shared[idx].get("traj_ids")
                if max_traj_idx is not None:
                    traj_ids += max_traj_idx
                    # out_tensordicts_shared[idx].set("traj_ids", traj_ids)
                max_traj_idx = traj_ids.max().item() + 1
                # out = out_tensordicts_shared[idx]
            if same_device is None:
                prev_device = None
                same_device = True
                for item in out_tensordicts_shared.values():
                    if prev_device is None:
                        prev_device = item.device
                    else:
                        same_device = same_device and (item.device == prev_device)
            if same_device:
                out = torch.cat([item for item in out_tensordicts_shared.values()], 0)
            else:
                out = torch.cat(
                    [item.cpu() for item in out_tensordicts_shared.values()], 0
                )

            if self.split_trajs:
                out = split_trajectories(out)
                frames += out.get("mask").sum()
            else:
                frames += math.prod(out.shape)
            if self.postprocs:
                out = self.postprocs[out.device](out)
            if self._exclude_private_keys:
                excluded_keys = [key for key in out.keys() if key.startswith("_")]
                out = out.exclude(*excluded_keys)
            yield out

        del out_tensordicts_shared
        self._shutdown_main()


class MultiaSyncDataCollector(_MultiDataCollector):
    """Runs a given number of DataCollectors on separate processes
    asynchronously.

    The collection keeps on occuring on all processes even between the time
    the batch of rollouts is collected and the next call to the iterator.
    This class can be safely used with offline RL algorithms.
    """

    __doc__ += _MultiDataCollector.__doc__

    def __init__(self, *args, **kwargs):
        super().__init__(*args, **kwargs)
        self.out_tensordicts = dict()
        self.running = False

    @property
    def frames_per_batch_worker(self):
        return self.frames_per_batch

    def _get_from_queue(self, timeout=None) -> Tuple[int, int, _TensorDict]:
        new_data, j = self.queue_out.get(timeout=timeout)
        if j == 0:
            data, idx = new_data
            self.out_tensordicts[idx] = data
        else:
            idx = new_data
        out = self.out_tensordicts[idx]
        return idx, j, out

    @property
    def _queue_len(self) -> int:
        return 1

    def iterator(self) -> Iterator[_TensorDict]:
        if self.update_at_each_batch:
            self.update_policy_weights_()

        for i in range(self.num_workers):
            if self.init_random_frames > 0:
                self.pipes[i].send((None, "continue_random"))
            else:
                self.pipes[i].send((None, "continue"))
        self.running = True
        i = -1
        self._frames = 0

        dones = [False for _ in range(self.num_workers)]
        workers_frames = [0 for _ in range(self.num_workers)]
        while self._frames < self.total_frames:
            _check_for_faulty_process(self.procs)
            i += 1
            idx, j, out = self._get_from_queue()

            worker_frames = out.numel()
            if self.split_trajs:
                out = split_trajectories(out)
            self._frames += worker_frames
            workers_frames[idx] = workers_frames[idx] + worker_frames
            if self.postprocs:
                out = self.postprocs[out.device](out)

            # the function blocks here until the next item is asked, hence we send the message to the
            # worker to keep on working in the meantime before the yield statement
            if workers_frames[idx] < self.frames_per_worker:
                if self._frames < self.init_random_frames:
                    msg = "continue_random"
                else:
                    msg = "continue"
                self.pipes[idx].send((idx, msg))
            else:
                print(f"{idx} is done!")
                dones[idx] = True
            if self._exclude_private_keys:
                excluded_keys = [key for key in out.keys() if key.startswith("_")]
                out = out.exclude(*excluded_keys)
            yield out.clone()

        self._shutdown_main()
        self.running = False

    def _shutdown_main(self) -> None:
        if hasattr(self, "out_tensordicts"):
            del self.out_tensordicts
        return super()._shutdown_main()

    def reset(self, reset_idx: Optional[Sequence[bool]] = None) -> None:
        super().reset(reset_idx)
        if self.queue_out.full():
            print("waiting")
            time.sleep(_TIMEOUT)  # wait until queue is empty
        if self.queue_out.full():
            raise Exception("self.queue_out is full")
        if self.running:
            for idx in range(self.num_workers):
                if self._frames < self.init_random_frames:
                    self.pipes[idx].send((idx, "continue_random"))
                else:
                    self.pipes[idx].send((idx, "continue"))


class aSyncDataCollector(MultiaSyncDataCollector):
    """Runs a single DataCollector on a separate process.

    This is mostly useful for offline RL paradigms where the policy being
    trained can differ from the policy used to collect data. In online
    settings, a regular DataCollector should be preferred. This class is
    merely a wrapper around a MultiaSyncDataCollector where a single process
    is being created.

    Args:
        create_env_fn (Callabled): Callable returning an instance of _EnvClass
        policy (Callable, optional): Instance of ProbabilisticTensorDictModule class.
            Must accept _TensorDict object as input.
        total_frames (int): lower bound of the total number of frames returned
            by the collector. In parallel settings, the actual number of
            frames may well be greater than this as the closing signals are
            sent to the workers only once the total number of frames has
            been collected on the server.
        create_env_kwargs (dict, optional): A dictionary with the arguments
            used to create an environment
        max_frames_per_traj: Maximum steps per trajectory. Note that a
            trajectory can span over multiple batches (unless
            reset_at_each_iter is set to True, see below). Once a trajectory
            reaches n_steps_max, the environment is reset. If the
            environment wraps multiple environments together, the number of
            steps is tracked for each environment independently. Negative
            values are allowed, in which case this argument is ignored.
            Default is -1 (i.e. no maximum number of steps)
        frames_per_batch (int): Time-length of a batch.
            reset_at_each_iter and frames_per_batch == n_steps_max are equivalent configurations.
            default: 200
        init_random_frames (int): Number of frames for which the policy is ignored before it is called.
            This feature is mainly intended to be used in offline/model-based settings, where a batch of random
            trajectories can be used to initialize training.
            default=-1 (i.e. no random frames)
        reset_at_each_iter (bool): Whether or not environments should be reset for each batch.
            default=False.
        postproc (callable, optional): A PostProcessor is an object that will read a batch of data and process it in a
            useful format for training.
            default: None.
        split_trajs (bool): Boolean indicating whether the resulting TensorDict should be split according to the trajectories.
            See utils.split_trajectories for more information.
        device (int, str, torch.device, optional): The device on which the
            policy will be placed. If it differs from the input policy
            device, the update_policy_weights_() method should be queried
            at appropriate times during the training loop to accommodate for
            the lag between parameter configuration at various times.
            Default is `None` (i.e. policy is kept on its original device)
        passing_device (int, str, torch.device, optional): The device on which
            the output TensorDict will be stored. For long trajectories,
            it may be necessary to store the data on a different.
            device than the one where the policy is stored. Default is `"cpu"`.
        update_at_each_batch (bool): if True, the policy weights will be updated every time a batch of trajectories
            is collected.
            default=False
        init_with_lag (bool, optional): if True, the first trajectory will be truncated earlier at a random step.
            This is helpful to desynchronize the environments, such that steps do no match in all collected rollouts.
            default = True

    """

    def __init__(
        self,
        create_env_fn: Callable[[], _EnvClass],
        policy: Optional[
            Union[ProbabilisticTensorDictModule, Callable[[_TensorDict], _TensorDict]]
        ] = None,
        total_frames: Optional[int] = -1,
        create_env_kwargs: Optional[dict] = None,
        max_frames_per_traj: int = -1,
        frames_per_batch: int = 200,
        init_random_frames: int = -1,
        reset_at_each_iter: bool = False,
        postproc: Optional[Callable[[_TensorDict], _TensorDict]] = None,
        split_trajs: bool = True,
        device: Optional[Union[int, str, torch.device]] = None,
        passing_device: Union[int, str, torch.device] = "cpu",
        seed: Optional[int] = None,
        pin_memory: bool = False,
    ):
        super().__init__(
            create_env_fn=[create_env_fn],
            policy=policy,
            total_frames=total_frames,
            create_env_kwargs=[create_env_kwargs],
            max_frames_per_traj=max_frames_per_traj,
            frames_per_batch=frames_per_batch,
            reset_at_each_iter=reset_at_each_iter,
            init_random_frames=init_random_frames,
            postproc=postproc,
            split_trajs=split_trajs,
            devices=[device] if device is not None else None,
            passing_devices=[passing_device],
            seed=seed,
            pin_memory=pin_memory,
        )


def _main_async_collector(
    pipe_parent: connection.Connection,
    pipe_child: connection.Connection,
    queue_out: queues.Queue,
    create_env_fn: Union[_EnvClass, "EnvCreator", Callable[[], _EnvClass]],
    create_env_kwargs: dict,
    policy: Callable[[_TensorDict], _TensorDict],
    frames_per_worker: int,
    max_frames_per_traj: int,
    frames_per_batch: int,
    reset_at_each_iter: bool,
    device: Optional[Union[torch.device, str, int]],
    passing_device: Optional[Union[torch.device, str, int]],
    seed: Union[int, Sequence],
    pin_memory: bool,
    idx: int = 0,
    init_with_lag: bool = False,
    exploration_mode: str = "random",
    verbose: bool = False,
) -> None:
    pipe_parent.close()
    #  init variables that will be cleared when closing
    tensordict = data = d = data_in = dc = dc_iter = None

    dc = SyncDataCollector(
        create_env_fn,
        create_env_kwargs=create_env_kwargs,
        policy=policy,
        total_frames=-1,
        max_frames_per_traj=max_frames_per_traj,
        frames_per_batch=frames_per_batch,
        reset_at_each_iter=reset_at_each_iter,
        postproc=None,
        split_trajs=False,
        device=device,
        seed=seed,
        pin_memory=pin_memory,
        passing_device=passing_device,
        return_in_place=True,
        init_with_lag=init_with_lag,
        exploration_mode=exploration_mode,
        return_same_td=True,
    )
    if verbose:
        print("Sync data collector created")
    dc_iter = iter(dc)
    j = 0

    has_timed_out = False
    while True:
        _timeout = _TIMEOUT if not has_timed_out else 1e-3
        if pipe_child.poll(_timeout):
            data_in, msg = pipe_child.recv()
            if verbose:
                print(f"worker {idx} received {msg}")
        else:
            if verbose:
                print(f"poll failed, j={j}")
            # default is "continue" (after first iteration)
            # this is expected to happen if queue_out reached the timeout, but no new msg was waiting in the pipe
            # in that case, the main process probably expects the worker to continue collect data
            if has_timed_out:
                if msg not in ("continue", "continue_random"):
                    raise RuntimeError(f"Unexpected message after time out: msg={msg}")
            else:
                continue
        if msg in ("continue", "continue_random"):
            if msg == "continue_random":
                dc.init_random_frames = float("inf")
            else:
                dc.init_random_frames = -1

            d = next(dc_iter)
            if pipe_child.poll(_MIN_TIMEOUT):
                # in this case, main send a message to the worker while it was busy collecting trajectories.
                # In that case, we skip the collected trajectory and get the message from main. This is faster than
                # sending the trajectory in the queue until timeout when it's never going to be received.
                continue
            if j == 0:
                tensordict = d
                if passing_device is not None and tensordict.device != passing_device:
                    raise RuntimeError(
                        f"expected device to be {passing_device} but got {tensordict.device}"
                    )
                tensordict.share_memory_()
                data = (tensordict, idx)
            else:
                if d is not tensordict:
                    raise RuntimeError(
                        "SyncDataCollector should return the same tensordict modified in-place."
                    )
                data = idx  # flag the worker that has sent its data
            try:
                queue_out.put((data, j), timeout=_TIMEOUT)
                if verbose:
                    print(f"worker {idx} successfully sent data")
                j += 1
                has_timed_out = False
                continue
            except queue.Full:
                if verbose:
                    print(f"worker {idx} has timed out")
                has_timed_out = True
                continue
            # pipe_child.send("done")

        elif msg == "update":
            dc.update_policy_weights_()
            pipe_child.send((j, "updated"))
            has_timed_out = False
            continue

        elif msg == "seed":
            new_seed = dc.set_seed(data_in)
            torch.manual_seed(data_in)
            np.random.seed(data_in)
            pipe_child.send((new_seed, "seeded"))
            has_timed_out = False
            continue

        elif msg == "reset":
            dc.reset()
            pipe_child.send((j, "reset"))
            continue

        elif msg == "state_dict":
            state_dict = dc.state_dict()
            # send state_dict to cpu first
            state_dict = recursive_map_to_cpu(state_dict)
            pipe_child.send((state_dict, "state_dict"))
            has_timed_out = False
            continue

        elif msg == "load_state_dict":
            state_dict = data_in
            dc.load_state_dict(state_dict)
            pipe_child.send((j, "loaded"))
            has_timed_out = False
            continue

        elif msg == "close":
            del tensordict, data, d, data_in
            dc.shutdown()
            del dc, dc_iter
            pipe_child.send("closed")
            if verbose:
                print(f"collector {idx} closed")
            break

        else:
            raise Exception(f"Unrecognized message {msg}")<|MERGE_RESOLUTION|>--- conflicted
+++ resolved
@@ -380,7 +380,7 @@
         else:
             if td.device == torch.device("cpu") and self.pin_memory:
                 td.pin_memory()
-            self._td_policy.update(td, inplace=False)
+            self._td_policy.update(td, inplace=True)
         return self._td_policy
 
     def _cast_to_env(
@@ -391,10 +391,10 @@
             if self._td_env is None:
                 self._td_env = td.to(env_device)
             else:
-                self._td_env.update(td, inplace=False)
+                self._td_env.update(td, inplace=True)
             return self._td_env
         else:
-            return dest.update(td, inplace=False)
+            return dest.update(td, inplace=True)
 
     def _reset_if_necessary(self) -> None:
         done = self._tensordict.get("done")
@@ -468,12 +468,8 @@
                 self._tensordict.update(
                     step_tensordict(
                         self._tensordict.exclude("reward", "done"), keep_other=True
-<<<<<<< HEAD
-                    )
-=======
                     ),
                     inplace=True,
->>>>>>> 4adab498
                 )
             if self.return_in_place and len(self._tensordict_out.keys()) > 0:
                 tensordict_out = torch.stack(tensordict_out, len(self.env.batch_size))
