--- conflicted
+++ resolved
@@ -43,15 +43,6 @@
 INDEX_TYPING = Union[int, torch.Tensor, np.ndarray, slice, List]
 
 _NO_CHECK_SPEC_ENCODE = os.environ.get("NO_CHECK_SPEC_ENCODE", False)
-<<<<<<< HEAD
-if _NO_CHECK_SPEC_ENCODE in ("0", "False"):
-    _NO_CHECK_SPEC_ENCODE = False
-elif _NO_CHECK_SPEC_ENCODE in ("1", "True"):
-    _NO_CHECK_SPEC_ENCODE = True
-else:
-    raise NotImplementedError(
-        "NO_CHECK_SPEC_ENCODE should be in 'True', 'False', '0' or '1'."
-=======
 if _NO_CHECK_SPEC_ENCODE in ("0", "False", False):
     _NO_CHECK_SPEC_ENCODE = False
 elif _NO_CHECK_SPEC_ENCODE in ("1", "True", True):
@@ -59,7 +50,6 @@
 else:
     raise NotImplementedError(
         "NO_CHECK_SPEC_ENCODE should be in 'True', 'False', '0' or '1'. "
->>>>>>> 571d5aa5
         f"Got {_NO_CHECK_SPEC_ENCODE} instead."
     )
 
