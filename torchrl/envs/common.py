# Copyright (c) Meta Platforms, Inc. and affiliates.
#
# This source code is licensed under the MIT license found in the
# LICENSE file in the root directory of this source tree.

from __future__ import annotations

import abc
from copy import deepcopy
from numbers import Number
from typing import Any, Callable, Iterator, Optional, Union, Dict

import numpy as np
import torch
import torch.nn as nn

from torchrl import seed_generator, prod
from torchrl.data import CompositeSpec, TensorDict, TensorSpec
from ..data.tensordict.tensordict import TensorDictBase
from ..data.utils import DEVICE_TYPING
from .utils import get_available_libraries, step_tensordict

LIBRARIES = get_available_libraries()


def _tensor_to_np(t):
    return t.detach().cpu().numpy()


dtype_map = {
    torch.float: np.float32,
    torch.double: np.float64,
    torch.bool: bool,
}

__all__ = [
    "Specs",
    "make_tensordict",
    "EnvBase",
    "EnvMetaData",
]


class EnvMetaData:
    def __init__(
        self,
        tensordict: TensorDictBase,
        specs: CompositeSpec,
        batch_size: torch.Size,
        env_str: str,
        device: torch.device,
    ):
        self.tensordict = tensordict
        self.specs = specs
        self.batch_size = batch_size
        self.env_str = env_str
        self.device = device

    @staticmethod
    def build_metadata_from_env(env) -> EnvMetaData:
        tensordict = env.fake_tensordict()
        specs = {key: getattr(env, key) for key in Specs._keys if key.endswith("_spec")}
        specs = CompositeSpec(**specs)
        batch_size = env.batch_size
        env_str = str(env)
        device = env.device
        return EnvMetaData(tensordict, specs, batch_size, env_str, device)

    def expand(self, *size: int) -> EnvMetaData:
        tensordict = self.tensordict.expand(*size).to_tensordict()
        batch_size = torch.Size([*size, *self.batch_size])
        return EnvMetaData(
            tensordict, self.specs, batch_size, self.env_str, self.device
        )

    def to(self, device: DEVICE_TYPING) -> EnvMetaData:
        tensordict = self.tensordict.to(device)
        specs = self.specs.to(device)
        return EnvMetaData(tensordict, specs, self.batch_size, self.env_str, device)

    def __setstate__(self, state):
        state["tensordict"] = state["tensordict"].to_tensordict().to(state["device"])
        state["specs"] = deepcopy(state["specs"]).to(state["device"])
        self.__dict__.update(state)

    def __getstate__(self):
        state = self.__dict__.copy()
        state["tensordict"] = state["tensordict"].to("cpu")
        state["specs"] = state["specs"].to("cpu")
<<<<<<< HEAD
=======
        return state

>>>>>>> a0a55a84

class Specs:
    """Container for action, observation and reward specs.

    This class allows one to create an environment, retrieve all of the specs
    in a single data container (and access them in one place) before erasing
    the environment from the workspace.

    Args:
        env (EnvBase): environment from which the specs have to be read.

    """

    _keys = {
        "action_spec",
        "observation_spec",
        "reward_spec",
        "input_spec",
        "from_pixels",
    }

    def __init__(self, env: EnvBase):
        self.env = env

    def __getitem__(self, item: str) -> Any:
        if item not in self._keys:
            raise KeyError(f"item must be one of {self._keys}")
        return getattr(self.env, item)

    def keys(self) -> dict:
        return self._keys

    def build_tensordict(
        self, next_observation: bool = True, log_prob: bool = False
    ) -> TensorDictBase:
        """returns a TensorDict with empty tensors of the desired shape"""
        # build a tensordict from specs
        td = TensorDict({}, batch_size=torch.Size([]))
        action_placeholder = torch.zeros(
            self["action_spec"].shape, dtype=self["action_spec"].dtype
        )
        if not isinstance(self["observation_spec"], CompositeSpec):
            raise RuntimeError("observation_spec is expected to be of Composite type.")
        else:
            for i, (key, item) in enumerate(self["observation_spec"].items()):
                if not key.startswith("next_"):
                    raise RuntimeError(
                        f"All observation keys must start with the `'next_'` prefix. Found {key}"
                    )
                observation_placeholder = torch.zeros(item.shape, dtype=item.dtype)
                if next_observation:
                    td.set(key, observation_placeholder)
                td.set(
                    key[5:],
                    observation_placeholder.clone(),
                )

        reward_placeholder = torch.zeros(
            self["reward_spec"].shape, dtype=self["reward_spec"].dtype
        )
        done_placeholder = torch.zeros_like(reward_placeholder, dtype=torch.bool)

        td.set("action", action_placeholder)
        td.set("reward", reward_placeholder)

        if log_prob:
            td.set(
                "log_prob",
                torch.zeros_like(reward_placeholder, dtype=torch.float32),
            )  # we assume log_prob to be of type float32
        td.set("done", done_placeholder)
        return td


class EnvBase(nn.Module, metaclass=abc.ABCMeta):
    """
    Abstract environment parent class.

    Properties:
        - observation_spec (CompositeSpec): sampling spec of the observations;
        - action_spec (TensorSpec): sampling spec of the actions;
        - input_spec (CompositeSpec): sampling spec of the actions and/or other inputs;
        - reward_spec (TensorSpec): sampling spec of the rewards;
        - batch_size (torch.Size): number of environments contained in the instance;
        - device (torch.device): device where the env input and output are expected to live
        - is_done (torch.Tensor): boolean value(s) indicating if the environment has reached a done state since the
            last reset

    Methods:
        step (TensorDictBase -> TensorDictBase): step in the environment
        reset (TensorDictBase, optional -> TensorDictBase): reset the environment
        set_seed (int -> int): sets the seed of the environment
        rand_step (TensorDictBase, optional -> TensorDictBase): random step given the action spec
        rollout (Callable, ... -> TensorDictBase): executes a rollout in the environment with the given policy (or random
            steps if no policy is provided)

    """

    def __init__(
        self,
        device: DEVICE_TYPING = "cpu",
        dtype: Optional[Union[torch.dtype, np.dtype]] = None,
        batch_size: Optional[torch.Size] = None,
    ):
        super().__init__()
        if device is not None:
            self.device = torch.device(device)
        self._is_done = None
        self.dtype = dtype_map.get(dtype, dtype)
        module_attrs = dir(self.__class__)
        attrs = list(self.__dict__.keys())
        mod_dir = module_attrs + attrs
        if "is_closed" not in mod_dir:
            self.is_closed = True
        if "_action_spec" not in mod_dir:
            self._action_spec = None
        if "_input_spec" not in mod_dir:
            self._input_spec = None
        if "_reward_spec" not in mod_dir:
            self._reward_spec = None
        if "_observation_spec" not in mod_dir:
            self._observation_spec = None
        if batch_size is not None:
            # we want an error to be raised if we pass batch_size but
            # it's already been set
            self.batch_size = batch_size
        elif ("batch_size" not in mod_dir) and (
            "batch_size" not in self.__class__.__dict__
        ):
            self.batch_size = torch.Size([])

    @classmethod
    def __new__(cls, *args, **kwargs):
        cls._inplace_update = True
        return super().__new__(cls)

    @property
    def action_spec(self) -> TensorSpec:
        return self._action_spec

    @action_spec.setter
    def action_spec(self, value: TensorSpec) -> None:
        self._action_spec = value

    @property
    def input_spec(self) -> TensorSpec:
        if self._input_spec is None:
            self._input_spec = CompositeSpec(action=self.action_spec)
        return self._input_spec

    @input_spec.setter
    def input_spec(self, value: TensorSpec) -> None:
        self._input_spec = value

    @property
    def reward_spec(self) -> TensorSpec:
        return self._reward_spec

    @reward_spec.setter
    def reward_spec(self, value: TensorSpec) -> None:
        self._reward_spec = value

    @property
    def observation_spec(self) -> TensorSpec:
        return self._observation_spec

    @observation_spec.setter
    def observation_spec(self, value: TensorSpec) -> None:
        self._observation_spec = value

    def step(self, tensordict: TensorDictBase) -> TensorDictBase:
        """Makes a step in the environment.
        Step accepts a single argument, tensordict, which usually carries an 'action' key which indicates the action
        to be taken.
        Step will call an out-place private method, _step, which is the method to be re-written by EnvBase subclasses.

        Args:
            tensordict (TensorDictBase): Tensordict containing the action to be taken.

        Returns:
            the input tensordict, modified in place with the resulting observations, done state and reward
            (+ others if needed).

        """

        # sanity check
        if tensordict.get("action").dtype is not self.action_spec.dtype:
            raise TypeError(
                f"expected action.dtype to be {self.action_spec.dtype} "
                f"but got {tensordict.get('action').dtype}"
            )

        tensordict.is_locked = True  # make sure _step does not modify the tensordict
        tensordict_out = self._step(tensordict)
        tensordict.is_locked = False

        if tensordict_out is tensordict:
            raise RuntimeError(
                "EnvBase._step should return outplace changes to the input "
                "tensordict. Consider emptying the TensorDict first (e.g. tensordict.empty() or "
                "tensordict.select()) inside _step before writing new tensors onto this new instance."
            )
        self.is_done = tensordict_out.get("done")

        for key in self._select_observation_keys(tensordict_out):
            obs = tensordict_out.get(key)
            self.observation_spec.type_check(obs, key)

        if tensordict_out._get_meta("reward").dtype is not self.reward_spec.dtype:
            raise TypeError(
                f"expected reward.dtype to be {self.reward_spec.dtype} "
                f"but got {tensordict_out.get('reward').dtype}"
            )

        if tensordict_out._get_meta("done").dtype is not torch.bool:
            raise TypeError(
                f"expected done.dtype to be torch.bool but got {tensordict_out.get('done').dtype}"
            )
        tensordict.update(tensordict_out, inplace=self._inplace_update)

        del tensordict_out
        return tensordict

    def forward(self, tensordict: TensorDictBase) -> TensorDictBase:
        raise NotImplementedError("EnvBase.forward is not implemented")

    @abc.abstractmethod
    def _step(
        self,
        tensordict: TensorDictBase,
    ) -> TensorDictBase:
        raise NotImplementedError

    @abc.abstractmethod
    def _reset(self, tensordict: TensorDictBase, **kwargs) -> TensorDictBase:
        raise NotImplementedError

    def reset(
        self,
        tensordict: Optional[TensorDictBase] = None,
        execute_step: bool = True,
        **kwargs,
    ) -> TensorDictBase:
        """Resets the environment.
        As for step and _step, only the private method `_reset` should be overwritten by EnvBase subclasses.

        Args:
            tensordict (TensorDictBase, optional): tensordict to be used to contain the resulting new observation.
                In some cases, this input can also be used to pass argument to the reset function.
            execute_step (bool, optional): if True, a `step_tensordict` is executed on the output TensorDict,
                hereby removing the `"next_"` prefixes from the keys.
            kwargs (optional): other arguments to be passed to the native
                reset function.
        Returns:
            a tensordict (or the input tensordict, if any), modified in place with the resulting observations.

        """
        tensordict_reset = self._reset(tensordict, **kwargs)
        if tensordict_reset is tensordict:
            raise RuntimeError(
                "EnvBase._reset should return outplace changes to the input "
                "tensordict. Consider emptying the TensorDict first (e.g. tensordict.empty() or "
                "tensordict.select()) inside _reset before writing new tensors onto this new instance."
            )
        if not isinstance(tensordict_reset, TensorDictBase):
            raise RuntimeError(
                f"env._reset returned an object of type {type(tensordict_reset)} but a TensorDict was expected."
            )

        self.is_done = tensordict_reset.get(
            "done",
            torch.zeros(self.batch_size, dtype=torch.bool, device=self.device),
        )
        if self.is_done:
            raise RuntimeError(
                f"Env {self} was done after reset. This is (currently) not allowed."
            )
        if execute_step:
            tensordict_reset = step_tensordict(
                tensordict_reset,
                exclude_done=False,
                exclude_reward=True,
                exclude_action=True,
            )
        if tensordict is not None:
            tensordict.update(tensordict_reset)
        else:
            tensordict = tensordict_reset
        return tensordict

    def numel(self) -> int:
        return prod(self.batch_size)

    def set_seed(self, seed: int) -> int:
        """Sets the seed of the environment and returns the next seed to be used (
        which is the input seed if a single environment is present)

        Args:
            seed: integer

        Returns:
            integer representing the "next seed": i.e. the seed that should be
            used for another environment if created concomittently to this environment.

        """
        if seed is not None:
            torch.manual_seed(seed)
        self._set_seed(seed)
        if seed is not None:
            new_seed = seed_generator(seed)
            seed = new_seed
        return seed

    def _set_seed(self, seed: Optional[int]):
        raise NotImplementedError

    def set_state(self):
        raise NotImplementedError

    def _assert_tensordict_shape(self, tensordict: TensorDictBase) -> None:
        if tensordict.batch_size != self.batch_size:
            raise RuntimeError(
                f"Expected a tensordict with shape==env.shape, "
                f"got {tensordict.batch_size} and {self.batch_size}"
            )

    def is_done_get_fn(self) -> bool:
        if self._is_done is None:
            self._is_done = torch.zeros(self.batch_size, device=self.device)
        return self._is_done.all()

    def is_done_set_fn(self, val: torch.Tensor) -> None:
        self._is_done = val

    is_done = property(is_done_get_fn, is_done_set_fn)

    def rand_step(self, tensordict: Optional[TensorDictBase] = None) -> TensorDictBase:
        """Performs a random step in the environment given the action_spec attribute.

        Args:
            tensordict (TensorDictBase, optional): tensordict where the resulting info should be written.

        Returns:
            a tensordict object with the new observation after a random step in the environment. The action will
            be stored with the "action" key.

        """
        if tensordict is None:
            tensordict = TensorDict({}, device=self.device, batch_size=self.batch_size)
        action = self.action_spec.rand(self.batch_size)
        tensordict.set("action", action)
        return self.step(tensordict)

    @property
    def specs(self) -> Specs:
        """

        Returns a Specs container where all the environment specs are contained.
        This feature allows one to create an environment, retrieve all of the specs in a single data container and then
        erase the environment from the workspace.

        """
        return Specs(self)

    def rollout(
        self,
        max_steps: int,
        policy: Optional[Callable[[TensorDictBase], TensorDictBase]] = None,
        callback: Optional[Callable[[TensorDictBase, ...], TensorDictBase]] = None,
        auto_reset: bool = True,
        auto_cast_to_device: bool = False,
        break_when_any_done: bool = True,
        return_contiguous: bool = True,
        tensordict: Optional[TensorDictBase] = None,
    ) -> TensorDictBase:
        """Executes a rollout in the environment.

        The function will stop as soon as one of the contained environments
        returns done=True.

        Args:
            max_steps (int): maximum number of steps to be executed. The actual number of steps can be smaller if
                the environment reaches a done state before max_steps have been executed.
            policy (callable, optional): callable to be called to compute the desired action. If no policy is provided,
                actions will be called using `env.rand_step()`
                default = None
            callback (callable, optional): function to be called at each iteration with the given TensorDict.
            auto_reset (bool, optional): if True, resets automatically the environment
                if it is in a done state when the rollout is initiated.
                Default is `True`.
            auto_cast_to_device (bool, optional): if True, the device of the tensordict is automatically cast to the
                policy device before the policy is used. Default is `False`.
            break_when_any_done (bool): breaks if any of the done state is True. Default is True.
            return_contiguous (bool): if False, a LazyStackedTensorDict will be returned. Default is True.
            tensordict (TensorDict, optional): if auto_reset is False, an initial
                tensordict must be provided.

        Returns:
            TensorDict object containing the resulting trajectory.

        """
        try:
            policy_device = next(policy.parameters()).device
        except AttributeError:
            policy_device = "cpu"

        env_device = self.device

        if auto_reset:
            if tensordict is not None:
                raise RuntimeError(
                    "tensordict cannot be provided when auto_reset is True"
                )
            tensordict = self.reset()
        elif tensordict is None:
            raise RuntimeError("tensordict must be provided when auto_reset is False")

        if policy is None:

            def policy(td):
                return td.set("action", self.action_spec.rand(self.batch_size))

        tensordicts = []
        if not self.is_done:
            for i in range(max_steps):
                if auto_cast_to_device:
                    tensordict = tensordict.to(policy_device)
                tensordict = policy(tensordict)
                if auto_cast_to_device:
                    tensordict = tensordict.to(env_device)
                tensordict = self.step(tensordict)
                tensordicts.append(tensordict.clone())
                if (
                    break_when_any_done and tensordict.get("done").any()
                ) or i == max_steps - 1:
                    break
                tensordict = step_tensordict(tensordict, keep_other=True)

                if callback is not None:
                    callback(self, tensordict)
        else:
            raise Exception("reset env before calling rollout!")

        out_td = torch.stack(tensordicts, len(self.batch_size))
        if return_contiguous:
            return out_td.contiguous()
        return out_td

    def _select_observation_keys(self, tensordict: TensorDictBase) -> Iterator[str]:
        for key in tensordict.keys():
            if key.rfind("observation") >= 0:
                yield key

    def _to_tensor(
        self,
        value: Union[dict, bool, float, torch.Tensor, np.ndarray],
        device: Optional[DEVICE_TYPING] = None,
        dtype: Optional[torch.dtype] = None,
    ) -> Union[torch.Tensor, dict]:
        if device is None:
            device = self.device

        if isinstance(value, dict):
            return {
                _key: self._to_tensor(_value, dtype=dtype, device=device)
                for _key, _value in value.items()
            }
        elif isinstance(value, (bool, Number)):
            value = np.array(value)

        if dtype is None and self.dtype is not None:
            dtype = self.dtype
        elif dtype is not None:
            dtype = dtype_map.get(dtype, dtype)
        else:
            dtype = value.dtype

        if not isinstance(value, torch.Tensor):
            if dtype is not None:
                try:
                    value = value.astype(dtype)
                except TypeError:
                    raise Exception(
                        "dtype must be a numpy-compatible dtype. Got {dtype}"
                    )
            value = torch.as_tensor(value, device=device)
        else:
            value = value.to(device)
        # if dtype is not None:
        #     value = value.to(dtype)
        return value

    def close(self):
        self.is_closed = True

    def __del__(self):
        # if del occurs before env has been set up, we don't want a recursion
        # error
        if "is_closed" in self.__dict__ and not self.is_closed:
            self.close()

    def to(self, device: DEVICE_TYPING) -> EnvBase:
        device = torch.device(device)
        if device == self.device:
            return self
        self.action_spec = self.action_spec.to(device)
        self.reward_spec = self.reward_spec.to(device)
        self.observation_spec = self.observation_spec.to(device)
        self.input_spec = self.input_spec.to(device)
        self.is_done = self.is_done.to(device)
        super().to(device)
        return self

    def fake_tensordict(self) -> TensorDictBase:
        """
        Returns a fake tensordict with key-value pairs that match in shape, device
        and dtype what can be expected during an environment rollout.

        """
        input_spec = self.input_spec
        fake_input = input_spec.rand()
        observation_spec = self.observation_spec
        fake_obs = observation_spec.rand()
        fake_obs_step = step_tensordict(fake_obs)
        reward_spec = self.reward_spec
        fake_reward = reward_spec.rand()
        fake_td = TensorDict(
            {
                **fake_obs_step,
                **fake_obs,
                **fake_input,
                "reward": fake_reward,
                "done": fake_reward.to(torch.bool),
            },
            batch_size=self.batch_size,
        )
        return fake_td


class _EnvWrapper(EnvBase, metaclass=abc.ABCMeta):
    """Abstract environment wrapper class.

    Unlike EnvBase, _EnvWrapper comes with a `_build_env` private method that will be called upon instantiation.
    Interfaces with other libraries should be coded using _EnvWrapper.

    It is possible to directly query attributed from the nested environment it its name does not conflict with
    an attribute of the wrapper:
        >>> env = SomeWrapper(...)
        >>> custom_attribute0 = env._env.custom_attribute
        >>> custom_attribute1 = env.custom_attribute
        >>> assert custom_attribute0 is custom_attribute1  # should return True

    """

    git_url: str = ""
    available_envs: dict = {}
    libname: str = ""

    def __init__(
        self,
        *args,
        dtype: Optional[np.dtype] = None,
        device: DEVICE_TYPING = "cpu",
        batch_size: Optional[torch.Size] = None,
        **kwargs,
    ):
        super().__init__(
            device=device,
            dtype=dtype,
            batch_size=batch_size,
        )
        if len(args):
            raise ValueError(
                "`_EnvWrapper.__init__` received a non-empty args list of arguments."
                "Make sure only keywords arguments are used when calling `super().__init__`."
            )

        frame_skip = kwargs.get("frame_skip", 1)
        if "frame_skip" in kwargs:
            del kwargs["frame_skip"]
        self.frame_skip = frame_skip
        # this value can be changed if frame_skip is passed during env construction
        self.wrapper_frame_skip = frame_skip

        self._constructor_kwargs = kwargs
        self._check_kwargs(kwargs)
        self._env = self._build_env(**kwargs)  # writes the self._env attribute
        self._make_specs(self._env)  # writes the self._env attribute
        self.is_closed = False
        self._init_env()  # runs all the steps to have a ready-to-use env

    @abc.abstractmethod
    def _check_kwargs(self, kwargs: Dict):
        raise NotImplementedError

    def __getattr__(self, attr: str) -> Any:
        # module_attrs = dir(self.__class__)
        # attrs = list(self.__dict__.keys())
        # mod_dir = module_attrs + attrs
        mod_dir = self.__dir__()
        if attr in mod_dir:
            return self.__getattribute__(
                attr
            )  # make sure that appropriate exceptions are raised

        elif attr.startswith("__"):
            raise AttributeError(
                "passing built-in private methods is "
                f"not permitted with type {type(self)}. "
                f"Got attribute {attr}."
            )

        elif "_env" in mod_dir:
            env = self.__getattribute__("_env")
            return getattr(env, attr)
        super().__getattr__(attr)

        raise AttributeError(
            f"env not set in {self.__class__.__name__}, cannot access {attr}"
        )

    def _init_env(self) -> Optional[int]:
        """Runs all the necessary steps such that the environment is ready to use.

        This step is intended to ensure that a seed is provided to the environment (if needed) and that the environment
        is reset (if needed). For instance, DMControl envs require the env to be reset before being used, but Gym envs
        don't.

        Returns:
            the resulting seed

        """
        raise NotImplementedError

    @abc.abstractmethod
    def _build_env(self, **kwargs) -> "gym.Env":
        """Creates an environment from the target library and stores it with the `_env` attribute.

        When overwritten, this function should pass all the required kwargs to the env instantiation method.

        """
        raise NotImplementedError

    @abc.abstractmethod
    def _make_specs(self, env: "gym.Env") -> None:
        raise NotImplementedError

    def close(self) -> None:
        """Closes the contained environment if possible."""
        self.is_closed = True
        try:
            self._env.close()
        except AttributeError:
            pass

    def set_seed(self, seed: Optional[int] = None) -> Optional[int]:
        if seed is not None:
            torch.manual_seed(seed)
        self._set_seed(seed)
        if seed is not None:
            new_seed = seed_generator(seed)
            seed = new_seed
        return seed

    @abc.abstractmethod
    def _set_seed(self, seed: Optional[int]):
        raise NotImplementedError


def make_tensordict(
    env: _EnvWrapper,
    policy: Optional[Callable[[TensorDictBase, ...], TensorDictBase]] = None,
) -> TensorDictBase:
    """
    Returns a zeroed-tensordict with fields matching those required for a full step
    (action selection and environment step) in the environment

    Args:
        env (_EnvWrapper): environment defining the observation, action and reward space;
        policy (Callable, optional): policy corresponding to the environment.

    """
    with torch.no_grad():
        tensordict = env.reset()
        if policy is not None:
            tensordict = tensordict.unsqueeze(0)
            tensordict = policy(tensordict)
            tensordict = tensordict.squeeze(0)
        else:
            tensordict.set("action", env.action_spec.rand(), inplace=False)
        tensordict = env.step(tensordict)
        return tensordict.zero_()<|MERGE_RESOLUTION|>--- conflicted
+++ resolved
@@ -87,11 +87,8 @@
         state = self.__dict__.copy()
         state["tensordict"] = state["tensordict"].to("cpu")
         state["specs"] = state["specs"].to("cpu")
-<<<<<<< HEAD
-=======
         return state
 
->>>>>>> a0a55a84
 
 class Specs:
     """Container for action, observation and reward specs.
@@ -201,24 +198,21 @@
             self.device = torch.device(device)
         self._is_done = None
         self.dtype = dtype_map.get(dtype, dtype)
-        module_attrs = dir(self.__class__)
-        attrs = list(self.__dict__.keys())
-        mod_dir = module_attrs + attrs
-        if "is_closed" not in mod_dir:
+        if "is_closed" not in self.__dir__():
             self.is_closed = True
-        if "_action_spec" not in mod_dir:
+        if "_action_spec" not in self.__dir__():
             self._action_spec = None
-        if "_input_spec" not in mod_dir:
+        if "_input_spec" not in self.__dir__():
             self._input_spec = None
-        if "_reward_spec" not in mod_dir:
+        if "_reward_spec" not in self.__dir__():
             self._reward_spec = None
-        if "_observation_spec" not in mod_dir:
+        if "_observation_spec" not in self.__dir__():
             self._observation_spec = None
         if batch_size is not None:
             # we want an error to be raised if we pass batch_size but
             # it's already been set
             self.batch_size = batch_size
-        elif ("batch_size" not in mod_dir) and (
+        elif ("batch_size" not in self.__dir__()) and (
             "batch_size" not in self.__class__.__dict__
         ):
             self.batch_size = torch.Size([])
@@ -601,8 +595,9 @@
         self.reward_spec = self.reward_spec.to(device)
         self.observation_spec = self.observation_spec.to(device)
         self.input_spec = self.input_spec.to(device)
+
         self.is_done = self.is_done.to(device)
-        super().to(device)
+        self.device = device
         return self
 
     def fake_tensordict(self) -> TensorDictBase:
@@ -688,11 +683,7 @@
         raise NotImplementedError
 
     def __getattr__(self, attr: str) -> Any:
-        # module_attrs = dir(self.__class__)
-        # attrs = list(self.__dict__.keys())
-        # mod_dir = module_attrs + attrs
-        mod_dir = self.__dir__()
-        if attr in mod_dir:
+        if attr in self.__dir__():
             return self.__getattribute__(
                 attr
             )  # make sure that appropriate exceptions are raised
@@ -704,7 +695,7 @@
                 f"Got attribute {attr}."
             )
 
-        elif "_env" in mod_dir:
+        elif "_env" in self.__dir__():
             env = self.__getattribute__("_env")
             return getattr(env, attr)
         super().__getattr__(attr)
