# Copyright (c) Meta Platforms, Inc. and affiliates.
#
# This source code is licensed under the MIT license found in the
# LICENSE file in the root directory of this source tree.

from __future__ import annotations

from collections import OrderedDict
from typing import Callable, Dict, Optional

import torch

from torchrl.data.tensordict.tensordict import TensorDictBase
from torchrl.data.utils import CloudpickleWrapper
<<<<<<< HEAD
from torchrl.envs.common import EnvStateful
=======
from torchrl.envs.common import EnvBase
>>>>>>> 712d9782

__all__ = ["EnvCreator"]


class EnvCreator:
    """Environment creator class.

    EnvCreator is a generic environment creator class that can substitute
    lambda functions when creating environments in multiprocessing contexts.
    If the environment created on a subprocess must share information with the
    main process (e.g. for the VecNorm transform), EnvCreator will pass the
    pointers to the tensordicts in shared memory to each process such that
    all of them are synchronised.

    Args:
<<<<<<< HEAD
        create_env_fn (callable): a callable that returns an EnvStateful
=======
        create_env_fn (callable): a callable that returns an EnvBase
>>>>>>> 712d9782
            instance.
        create_env_kwargs (dict, optional): the kwargs of the env creator.
        share_memory (bool, optional): if False, the resulting tensordict
            from the environment won't be placed in shared memory.

    Examples:
        >>> # We create the same environment on 2 processes using VecNorm
        >>> # and check that the discounted count of observations match on
        >>> # both workers, even if one has not executed any step
        >>> import time
        >>> from torchrl.envs import GymEnv
        >>> from torchrl.envs.transforms import VecNorm, TransformedEnv
        >>> from torchrl.envs import EnvCreator
        >>> from torch import multiprocessing as mp
        >>> env_fn = lambda: TransformedEnv(GymEnv("Pendulum-v1"), VecNorm())
        >>> env_creator = EnvCreator(env_fn)
        >>>
        >>> def test_env1(env_creator):
        >>>     env = env_creator()
        >>>     tensordict = env.reset()
        >>>     for _ in range(10):
        >>>         env.rand_step(tensordict)
        >>>         if env.is_done:
        >>>             tensordict = env.reset(tensordict)
        >>>     print("env 1: ", env.transform._td.get("next_observation_count"))
        >>>
        >>> def test_env2(env_creator):
        >>>     env = env_creator()
        >>>     time.sleep(5)
        >>>     print("env 2: ", env.transform._td.get("next_observation_count"))
        >>>
        >>> if __name__ == "__main__":
        >>>     ps = []
        >>>     p1 = mp.Process(target=test_env1, args=(env_creator,))
        >>>     p1.start()
        >>>     ps.append(p1)
        >>>     p2 = mp.Process(target=test_env2, args=(env_creator,))
        >>>     p2.start()
        >>>     ps.append(p1)
        >>>     for p in ps:
        >>>         p.join()
        env 1:  tensor([11.9934])
        env 2:  tensor([11.9934])
    """

    def __init__(
        self,
<<<<<<< HEAD
        create_env_fn: Callable[..., EnvStateful],
=======
        create_env_fn: Callable[..., EnvBase],
>>>>>>> 712d9782
        create_env_kwargs: Optional[Dict] = None,
        share_memory: bool = True,
    ) -> None:
        if not isinstance(create_env_fn, EnvCreator):
            self.create_env_fn = CloudpickleWrapper(create_env_fn)
        else:
            self.create_env_fn = create_env_fn

        self.create_env_kwargs = (
            create_env_kwargs if isinstance(create_env_kwargs, dict) else dict()
        )
        self.initialized = False
        self._share_memory = share_memory
        self.init_()

    def share_memory(self, state_dict: OrderedDict) -> None:
        for key, item in list(state_dict.items()):
            if isinstance(item, (TensorDictBase,)):
                if not item.is_shared():
                    item.share_memory_()
                else:
                    print(
                        f"{self.env_type}: {item} is already shared"
                    )  # , deleting key')
                    del state_dict[key]
            elif isinstance(item, OrderedDict):
                self.share_memory(item)
            elif isinstance(item, torch.Tensor):
                del state_dict[key]

    def init_(self) -> EnvCreator:
        shadow_env = self.create_env_fn(**self.create_env_kwargs)
        tensordict = shadow_env.reset()
        shadow_env.rand_step(tensordict)
        self.env_type = type(shadow_env)
        self._transform_state_dict = shadow_env.state_dict()
        if self._share_memory:
            self.share_memory(self._transform_state_dict)
        self.initialized = True
        shadow_env.close()
        del shadow_env
        return self

<<<<<<< HEAD
    def __call__(self, **kwargs) -> EnvStateful:
=======
    def __call__(self, **kwargs) -> EnvBase:
>>>>>>> 712d9782
        if not self.initialized:
            raise RuntimeError("EnvCreator must be initialized before being called.")
        kwargs.update(self.create_env_kwargs)  # create_env_kwargs precedes
        env = self.create_env_fn(**kwargs)
        env.load_state_dict(self._transform_state_dict, strict=False)
        return env

    def state_dict(self) -> OrderedDict:
        if self._transform_state_dict is None:
            return OrderedDict()
        return self._transform_state_dict

    def load_state_dict(self, state_dict: OrderedDict) -> None:
        if self._transform_state_dict is not None:
            for key, item in state_dict.items():
                item_to_update = self._transform_state_dict[key]
                item_to_update.copy_(item)

    def __repr__(self) -> str:
        substr = ", ".join(
            [f"{key}: {type(item)}" for key, item in self.create_env_kwargs]
        )
        return f"EnvCreator({self.create_env_fn}({substr}))"


def env_creator(fun: Callable) -> EnvCreator:
    return EnvCreator(fun)<|MERGE_RESOLUTION|>--- conflicted
+++ resolved
@@ -12,11 +12,7 @@
 
 from torchrl.data.tensordict.tensordict import TensorDictBase
 from torchrl.data.utils import CloudpickleWrapper
-<<<<<<< HEAD
-from torchrl.envs.common import EnvStateful
-=======
 from torchrl.envs.common import EnvBase
->>>>>>> 712d9782
 
 __all__ = ["EnvCreator"]
 
@@ -32,11 +28,7 @@
     all of them are synchronised.
 
     Args:
-<<<<<<< HEAD
-        create_env_fn (callable): a callable that returns an EnvStateful
-=======
         create_env_fn (callable): a callable that returns an EnvBase
->>>>>>> 712d9782
             instance.
         create_env_kwargs (dict, optional): the kwargs of the env creator.
         share_memory (bool, optional): if False, the resulting tensordict
@@ -84,11 +76,7 @@
 
     def __init__(
         self,
-<<<<<<< HEAD
-        create_env_fn: Callable[..., EnvStateful],
-=======
         create_env_fn: Callable[..., EnvBase],
->>>>>>> 712d9782
         create_env_kwargs: Optional[Dict] = None,
         share_memory: bool = True,
     ) -> None:
@@ -132,11 +120,7 @@
         del shadow_env
         return self
 
-<<<<<<< HEAD
-    def __call__(self, **kwargs) -> EnvStateful:
-=======
     def __call__(self, **kwargs) -> EnvBase:
->>>>>>> 712d9782
         if not self.initialized:
             raise RuntimeError("EnvCreator must be initialized before being called.")
         kwargs.update(self.create_env_kwargs)  # create_env_kwargs precedes
