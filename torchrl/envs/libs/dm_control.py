# Copyright (c) Meta Platforms, Inc. and affiliates.
#
# This source code is licensed under the MIT license found in the
# LICENSE file in the root directory of this source tree.
from __future__ import annotations

import collections
<<<<<<< HEAD
from typing import Optional, Tuple, Union, Dict
=======
import os
from typing import Optional, Tuple, Union, Dict, Any
>>>>>>> bbfba18a

import numpy as np
import torch

from torchrl.data import (
    CompositeSpec,
    NdBoundedTensorSpec,
    NdUnboundedContinuousTensorSpec,
    TensorSpec,
    NdUnboundedDiscreteTensorSpec,
)
from ...data.utils import numpy_to_torch_dtype_dict, DEVICE_TYPING
from ..gym_like import GymLikeEnv

# if torch.has_cuda and torch.cuda.device_count() > 1:
#     n = torch.cuda.device_count() - 1
#     os.environ["EGL_DEVICE_ID"] = str(1 + (os.getpid() % n))
#     print("EGL_DEVICE_ID: ", os.environ["EGL_DEVICE_ID"])

try:

    import dm_control
    import dm_env
    from dm_control import suite
    from dm_control.suite.wrappers import pixels

    print(f"using backend {dm_control._render.BACKEND}")
    _has_dmc = True

except ImportError:
    _has_dmc = False

__all__ = ["DMControlEnv", "DMControlWrapper"]


def _dmcontrol_to_torchrl_spec_transform(
    spec,
    dtype: Optional[torch.dtype] = None,
    device: DEVICE_TYPING = None,
) -> TensorSpec:
    if isinstance(spec, collections.OrderedDict):
        spec = {
            "next_" + k: _dmcontrol_to_torchrl_spec_transform(item, device=device)
            for k, item in spec.items()
        }
        return CompositeSpec(**spec)
    elif isinstance(spec, dm_env.specs.BoundedArray):
        if dtype is None:
            dtype = numpy_to_torch_dtype_dict[spec.dtype]
        return NdBoundedTensorSpec(
            shape=spec.shape,
            minimum=spec.minimum,
            maximum=spec.maximum,
            dtype=dtype,
            device=device,
        )
    elif isinstance(spec, dm_env.specs.Array):
        if dtype is None:
            dtype = numpy_to_torch_dtype_dict[spec.dtype]
        if dtype in (torch.float, torch.double, torch.half):
            return NdUnboundedContinuousTensorSpec(
                shape=spec.shape, dtype=dtype, device=device
            )
        else:
            return NdUnboundedDiscreteTensorSpec(
                shape=spec.shape, dtype=dtype, device=device
            )

    else:
        raise NotImplementedError


def _get_envs(to_dict: bool = True) -> Dict[str, Any]:
    if not _has_dmc:
        return dict()
    if not to_dict:
        return tuple(suite.BENCHMARKING) + tuple(suite.EXTRA)
    d = dict()
    for tup in suite.BENCHMARKING:
        env_name = tup[0]
        d.setdefault(env_name, []).append(tup[1])
    for tup in suite.EXTRA:
        env_name = tup[0]
        d.setdefault(env_name, []).append(tup[1])
    return d


def _robust_to_tensor(array: Union[float, np.ndarray]) -> torch.Tensor:
    if isinstance(array, np.ndarray):
        return torch.tensor(array.copy())
    else:
        return torch.tensor(array)


class DMControlWrapper(GymLikeEnv):
    """
    DeepMind Control lab environment wrapper.

    Args:
        env (dm_control.suite env): environment instance
        from_pixels (bool): if True, the observation

    Examples:
        >>> env = dm_control.suite.load("cheetah", "run")
        >>> env = DMControlWrapper(env,
        ...    from_pixels=True, frame_skip=4)
        >>> td = env.rand_step()
        >>> print(td)
        >>> print(env.available_envs)
    """

    git_url = "https://github.com/deepmind/dm_control"
    libname = "dm_control"
    available_envs = _get_envs()

    def __init__(self, env=None, **kwargs):
        if env is not None:
            kwargs["env"] = env
        super().__init__(**kwargs)

    def _build_env(
        self,
        env,
        _seed: Optional[int] = None,
        from_pixels: bool = False,
        render_kwargs: Optional[dict] = None,
        pixels_only: bool = False,
        **kwargs,
    ):
        self.from_pixels = from_pixels
        self.pixels_only = pixels_only

        if from_pixels:
            self._set_egl_device(self.device)
            self.render_kwargs = {"camera_id": 0}
            if render_kwargs is not None:
                self.render_kwargs.update(render_kwargs)
            env = pixels.Wrapper(
                env,
                pixels_only=self.pixels_only,
                render_kwargs=self.render_kwargs,
            )
        return env

    def _make_specs(self, env: "gym.Env") -> None:  # noqa: F821
        # specs are defined when first called
        return

    def _check_kwargs(self, kwargs: Dict):
        if "env" not in kwargs:
            raise TypeError("Could not find environment key 'env' in kwargs.")
        env = kwargs["env"]
        if not isinstance(env, (dm_control.rl.control.Environment, pixels.Wrapper)):
            raise TypeError(
                "env is not of type 'dm_control.rl.control.Environment' or `dm_control.suite.wrappers.pixels.Wrapper`."
            )

    def _set_egl_device(self, device: DEVICE_TYPING):
        # Deprecated as lead to unreliable rendering
        # egl device needs to be set before importing mujoco bindings: in
        # distributed settings, it'll be easy to tell which cuda device to use.
        # In mp settings, we'll need to use mp.Pool with a specific init function
        # that defines the EGL device before importing libraries. For now, we'll
        # just use a common EGL_DEVICE_ID environment variable for all processes.
        return

    def to(self, device: DEVICE_TYPING) -> DMControlEnv:
        super().to(device)
        self._set_egl_device(self.device)
        return self

    def _init_env(self, seed: Optional[int] = None) -> Optional[int]:
        seed = self.set_seed(seed)
        return seed

    def _set_seed(self, _seed: Optional[int]) -> Optional[int]:
        if _seed is None:
            return None
        random_state = np.random.RandomState(_seed)
        if isinstance(self._env, pixels.Wrapper):
            if not hasattr(self._env._env.task, "_random"):
                raise RuntimeError("self._env._env.task._random does not exist")
            self._env._env.task._random = random_state
        else:
            if not hasattr(self._env.task, "_random"):
                raise RuntimeError("self._env._env.task._random does not exist")
            self._env.task._random = random_state
        self.reset()
        return _seed

    def _output_transform(
        self, timestep_tuple: Tuple["TimeStep"]  # noqa: F821
    ) -> Tuple[np.ndarray, float, bool]:
        if type(timestep_tuple) is not tuple:
            timestep_tuple = (timestep_tuple,)
        reward = timestep_tuple[0].reward

        done = False  # dm_control envs are non-terminating
        observation = timestep_tuple[0].observation
        return observation, reward, done

    @property
    def action_spec(self) -> TensorSpec:
        if self._action_spec is None:
            self._action_spec = _dmcontrol_to_torchrl_spec_transform(
                self._env.action_spec(), device=self.device
            )
        return self._action_spec

    @action_spec.setter
    def action_spec(self, value: TensorSpec) -> None:
        self._action_spec = value

    @property
    def observation_spec(self) -> TensorSpec:
        if self._observation_spec is None:
            self._observation_spec = _dmcontrol_to_torchrl_spec_transform(
                self._env.observation_spec(), device=self.device
            )
        return self._observation_spec

    @observation_spec.setter
    def observation_spec(self, value: TensorSpec) -> None:
        self._observation_spec = value

    @property
    def reward_spec(self) -> TensorSpec:
        if self._reward_spec is None:
            self._reward_spec = _dmcontrol_to_torchrl_spec_transform(
                self._env.reward_spec(), device=self.device
            )
        return self._reward_spec

    @reward_spec.setter
    def reward_spec(self, value: TensorSpec) -> None:
        self._reward_spec = value

    def __repr__(self) -> str:
        return (
            f"{self.__class__.__name__}(env={self._env}, batch_size={self.batch_size})"
        )


class DMControlEnv(DMControlWrapper):
    """
    DeepMind Control lab environment wrapper.

    Args:
        env_name (str): name of the environment
        task_name (str): name of the task
        seed (int, optional): seed to use for the environment
        from_pixels (bool, optional): if True, the observation will be returned
            as an image.
            Default is False.

    Examples:
        >>> env = DMControlEnv(env_name="cheetah", task_name="run",
        ...    from_pixels=True, frame_skip=4)
        >>> td = env.rand_step()
        >>> print(td)
        >>> print(env.available_envs)
    """

    def __init__(self, env_name, task_name, **kwargs):
        kwargs["env_name"] = env_name
        kwargs["task_name"] = task_name
        super().__init__(**kwargs)

    def _build_env(
        self,
        env_name: str,
        task_name: str,
        _seed: Optional[int] = None,
        **kwargs,
    ):
        self.env_name = env_name
        self.task_name = task_name

        from_pixels = kwargs.get("from_pixels")
        if "from_pixels" in kwargs:
            del kwargs["from_pixels"]
        pixels_only = kwargs.get("pixels_only")
        if "pixels_only" in kwargs:
            del kwargs["pixels_only"]

        if not _has_dmc:
            raise RuntimeError(
                f"dm_control not found, unable to create {env_name}:"
                f" {task_name}. Consider downloading and installing "
                f"dm_control from {self.git_url}"
            )

        if _seed is not None:
            random_state = np.random.RandomState(_seed)
            kwargs = {"random": random_state}
        env = suite.load(env_name, task_name, task_kwargs=kwargs)
        return super()._build_env(
            env, from_pixels=from_pixels, pixels_only=pixels_only, **kwargs
        )

    def rebuild_with_kwargs(self, **new_kwargs):
        self._constructor_kwargs.update(new_kwargs)
        self._env = self._build_env()
        self._make_specs(self._env)

    def _check_kwargs(self, kwargs: Dict):
        if "env_name" in kwargs:
            env_name = kwargs["env_name"]
            if "task_name" in kwargs:
                task_name = kwargs["task_name"]
                if (
                    env_name not in self.available_envs
                    or task_name not in self.available_envs[env_name]
                ):
                    raise RuntimeError(
                        f"{env_name} with task {task_name} is unknown in {self.libname}"
                    )
            else:
                raise TypeError("dm_control requires task_name to be specified")
        else:
            raise TypeError("dm_control requires env_name to be specified")

    # def _set_seed(self, _seed: int) -> int:
    #     self._env = self._build_env(
    #         _seed=_seed, **self._constructor_kwargs
    #     )
    #     self.reset()
    #     return _seed

    def __repr__(self) -> str:
        return f"{self.__class__.__name__}(env={self.env_name}, task={self.task_name}, batch_size={self.batch_size})"<|MERGE_RESOLUTION|>--- conflicted
+++ resolved
@@ -5,12 +5,8 @@
 from __future__ import annotations
 
 import collections
-<<<<<<< HEAD
-from typing import Optional, Tuple, Union, Dict
-=======
 import os
 from typing import Optional, Tuple, Union, Dict, Any
->>>>>>> bbfba18a
 
 import numpy as np
 import torch
@@ -25,10 +21,10 @@
 from ...data.utils import numpy_to_torch_dtype_dict, DEVICE_TYPING
 from ..gym_like import GymLikeEnv
 
-# if torch.has_cuda and torch.cuda.device_count() > 1:
-#     n = torch.cuda.device_count() - 1
-#     os.environ["EGL_DEVICE_ID"] = str(1 + (os.getpid() % n))
-#     print("EGL_DEVICE_ID: ", os.environ["EGL_DEVICE_ID"])
+if torch.has_cuda and torch.cuda.device_count() > 1:
+    n = torch.cuda.device_count() - 1
+    os.environ["EGL_DEVICE_ID"] = str(1 + (os.getpid() % n))
+    print("EGL_DEVICE_ID: ", os.environ["EGL_DEVICE_ID"])
 
 try:
 
