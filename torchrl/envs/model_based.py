--- conflicted
+++ resolved
@@ -5,22 +5,15 @@
 
 from __future__ import annotations
 
-<<<<<<< HEAD
 from typing import Optional, Union, List, Tuple, Callable
-=======
 import abc
 from typing import Optional, Union, List
->>>>>>> 2cb9f438
 
 import numpy as np
 import torch
 import torch.nn as nn
 
-<<<<<<< HEAD
-
-=======
 from torchrl.data import TensorDict
->>>>>>> 2cb9f438
 from torchrl.modules.tensordict_module.world_models import WorldModelWrapper
 from ..data.utils import DEVICE_TYPING
 from ..modules.tensordict_module import TensorDictModule, TensorDictSequence
@@ -116,7 +109,6 @@
     def to(self, device: DEVICE_TYPING) -> ModelBasedEnv:
         super().to(device)
         self.world_model.to(device)
-<<<<<<< HEAD
         return self
 
 
@@ -170,6 +162,4 @@
         if self.obs_decoder is not None:
             self.obs_decoder.to(device)
         self.latent_spec.to(device)
-=======
->>>>>>> 2cb9f438
         return self