--- conflicted
+++ resolved
@@ -113,11 +113,7 @@
     @classmethod
     def __new__(cls, *args, **kwargs):
         return super().__new__(
-<<<<<<< HEAD
-            cls, *args, _inplace_update=False, _batch_locked=False, **kwargs
-=======
             cls, *args, _inplace_update=False, _batch_locked=False, _run_checks=False, **kwargs
->>>>>>> d372043d
         )
 
     def set_specs_from_env(self, env: EnvBase):
