# Copyright (c) Meta Plobs_dictnc. and affiliates.
#
# This source code is licensed under the MIT license found in the
# LICENSE file in the root directory of this source tree.

from __future__ import annotations

import collections
import multiprocessing as mp
from copy import deepcopy, copy
from textwrap import indent
from typing import Any, List, Optional, OrderedDict, Sequence, Union
from warnings import warn

import torch
from torch import nn, Tensor

try:
    from torchvision.transforms.functional import center_crop
    from torchvision.transforms.functional_tensor import (
        resize,
    )  # as of now resize is imported from torchvision

    _has_tv = True
except ImportError:
    _has_tv = False

from torchrl.data.tensor_specs import (
    BoundedTensorSpec,
    CompositeSpec,
    ContinuousBox,
    NdUnboundedContinuousTensorSpec,
    TensorSpec,
    UnboundedContinuousTensorSpec,
    BinaryDiscreteTensorSpec,
    DEVICE_TYPING,
)
from torchrl.data.tensordict.tensordict import TensorDictBase, TensorDict
from torchrl.envs.common import EnvBase, make_tensordict
from torchrl.envs.transforms import functional as F
from torchrl.envs.transforms.utils import FiniteTensor
from torchrl.envs.utils import step_tensordict

__all__ = [
    "Transform",
    "TransformedEnv",
    "RewardClipping",
    "Resize",
    "CenterCrop",
    "GrayScale",
    "Compose",
    "ToTensorImage",
    "ObservationNorm",
    "FlattenObservation",
    "UnsqueezeTransform",
    "RewardScaling",
    "ObservationTransform",
    "CatFrames",
    "FiniteTensorDictCheck",
    "DoubleToFloat",
    "CatTensors",
    "NoopResetEnv",
    "BinarizeReward",
    "PinMemoryTransform",
    "VecNorm",
    "gSDENoise",
    "TensorDictPrimer",
]

IMAGE_KEYS = ["next_pixels"]
_MAX_NOOPS_TRIALS = 10


def _apply_to_composite(function):
    def new_fun(self, observation_spec):
        if isinstance(observation_spec, CompositeSpec):
            d = observation_spec._specs
            for key_in, key_out in zip(self.keys_in, self.keys_out):
                if key_in in observation_spec.keys():
                    d[key_out] = function(self, observation_spec[key_in])
            return CompositeSpec(**d)
        else:
            return function(self, observation_spec)

    return new_fun


class Transform(nn.Module):
    """Environment transform parent class.

    In principle, a transform receives a tensordict as input and returns (
    the same or another) tensordict as output, where a series of values have
    been modified or created with a new key. When instantiating a new
    transform, the keys that are to be read from are passed to the
    constructor via the `keys` argument.

    Transforms are to be combined with their target environments with the
    TransformedEnv class, which takes as arguments an `EnvBase` instance
    and a transform. If multiple transforms are to be used, they can be
    concatenated using the `Compose` class.
    A transform can be stateless or stateful (e.g. CatTransform). Because of
    this, Transforms support the `reset` operation, which should reset the
    transform to its initial state (such that successive trajectories are kept
    independent).

    Notably, `Transform` subclasses take care of transforming the affected
    specs from an environment: when querying
    `transformed_env.observation_spec`, the resulting objects will describe
    the specs of the transformed_in tensors.

    """

    invertible = False

    def __init__(
        self,
        keys_in: Sequence[str],
        keys_out: Optional[Sequence[str]] = None,
        keys_inv_in: Optional[Sequence[str]] = None,
        keys_inv_out: Optional[Sequence[str]] = None,
    ):
        super().__init__()
        self.keys_in = keys_in
        if keys_out is None:
            keys_out = copy(self.keys_in)
        self.keys_out = keys_out
        if keys_inv_in is None:
            keys_inv_in = []
        self.keys_inv_in = keys_inv_in
        if keys_inv_out is None:
            keys_inv_out = copy(self.keys_inv_in)
        self.keys_inv_out = keys_inv_out
        self.__dict__["_parent"] = None

    def reset(self, tensordict: TensorDictBase) -> TensorDictBase:
        """Resets a tranform if it is stateful."""
        return tensordict

    def _check_inplace(self) -> None:
        if not hasattr(self, "inplace"):
            raise AttributeError(
                f"Transform of class {self.__class__.__name__} has no "
                f"attribute inplace, consider implementing it."
            )

    def init(self, tensordict) -> None:
        pass

    def _apply_transform(self, obs: torch.Tensor) -> None:
        """Applies the transform to a tensor.
        This operation can be called multiple times (if multiples keys of the
        tensordict match the keys of the transform).

        """
        raise NotImplementedError

    def _call(self, tensordict: TensorDictBase) -> TensorDictBase:
        """Reads the input tensordict, and for the selected keys, applies the
        transform.

        """
        self._check_inplace()
        for key_in, key_out in zip(self.keys_in, self.keys_out):
            if key_in in tensordict.keys():
                observation = self._apply_transform(tensordict.get(key_in))
                tensordict.set(key_out, observation, inplace=self.inplace)
        return tensordict

    def forward(self, tensordict: TensorDictBase) -> TensorDictBase:
        self._call(tensordict)
        return tensordict

    def _inv_apply_transform(self, obs: torch.Tensor) -> torch.Tensor:
        if self.invertible:
            raise NotImplementedError
        else:
            return obs

    def _inv_call(self, tensordict: TensorDictBase) -> TensorDictBase:
        self._check_inplace()
        for key_in, key_out in zip(self.keys_inv_in, self.keys_inv_out):
            if key_in in tensordict.keys():
                observation = self._inv_apply_transform(tensordict.get(key_in))
                tensordict.set(key_out, observation, inplace=self.inplace)
        return tensordict

    def inv(self, tensordict: TensorDictBase) -> TensorDictBase:
        self._inv_call(tensordict)
        return tensordict

    def transform_input_spec(self, input_spec: TensorSpec) -> TensorSpec:
        """Transforms the input spec such that the resulting spec matches
        transform mapping.

        Args:
            input_spec (TensorSpec): spec before the transform

        Returns:
            expected spec after the transform

        """
        return input_spec

    def transform_observation_spec(self, observation_spec: TensorSpec) -> TensorSpec:
        """Transforms the observation spec such that the resulting spec
        matches transform mapping.

        Args:
            observation_spec (TensorSpec): spec before the transform

        Returns:
            expected spec after the transform

        """
        return observation_spec

    def transform_reward_spec(self, reward_spec: TensorSpec) -> TensorSpec:
        """Transforms the reward spec such that the resulting spec matches
        transform mapping.

        Args:
            reward_spec (TensorSpec): spec before the transform

        Returns:
            expected spec after the transform

        """

        return reward_spec

    def dump(self, **kwargs) -> None:
        pass

    def __repr__(self) -> str:
        return f"{self.__class__.__name__}(keys={self.keys_in})"

    def set_parent(self, parent: Union[Transform, EnvBase]) -> None:
        self.__dict__["_parent"] = parent

    @property
    def parent(self) -> EnvBase:
        if not hasattr(self, "_parent"):
            raise AttributeError("transform parent uninitialized")
        parent = self._parent
        if parent is None:
            return parent
        if not isinstance(parent, EnvBase):
            # if it's not an env, it should be a Compose transform
            if not isinstance(parent, Compose):
                raise ValueError(
                    "A transform parent must be either another Compose transform or an environment object."
                )
            out = TransformedEnv(
                parent.parent.base_env,
            )
            for transform in parent.transforms:
                if transform is self:
                    break
                out.append_transform(transform)
        elif isinstance(parent, TransformedEnv):
            out = TransformedEnv(parent.base_env)
        else:
            raise ValueError(f"parent is of type {type(parent)}")
        return out

    def empty_cache(self):
        if self.parent is not None:
            self.parent.empty_cache()


class TransformedEnv(EnvBase):
    """
    A transformed environment.

    Args:
        env (EnvBase): original environment to be transformed_in.
        transform (Transform, optional): transform to apply to the tensordict resulting
            from `env.step(td)`. If none is provided, an empty Compose
            placeholder in an eval mode is used.
        cache_specs (bool, optional): if True, the specs will be cached once
            and for all after the first call (i.e. the specs will be
            transformed_in only once). If the transform changes during
            training, the original spec transform may not be valid anymore,
            in which case this value should be set  to `False`. Default is
            `True`.

    Examples:
        >>> env = GymEnv("Pendulum-v0")
        >>> transform = RewardScaling(0.0, 1.0)
        >>> transformed_env = TransformedEnv(env, transform)

    """

    def __init__(
        self,
        env: EnvBase,
        transform: Optional[Transform] = None,
        cache_specs: bool = True,
        **kwargs,
    ):
        kwargs.setdefault("device", env.device)
        device = kwargs["device"]
        super().__init__(**kwargs)
        self._set_env(env, device)
        if transform is None:
            transform = Compose()
            transform.set_parent(self)
        else:
            transform = transform.to(device)
        transform.eval()
        self.transform = transform

        self._last_obs = None
        self.cache_specs = cache_specs

        self._reward_spec = None
        self._observation_spec = None
        self.batch_size = self.base_env.batch_size

    def _set_env(self, env: EnvBase, device) -> None:
        self.base_env = env.to(device)
        # updates need not be inplace, as transforms may modify values out-place
        self.base_env._inplace_update = False

    @property
    def batch_locked(self) -> bool:
        return self.base_env.batch_locked

    @batch_locked.setter
    def batch_locked(self, value):
        raise RuntimeError("batch_locked is a read-only property")

    @property
    def _inplace_update(self):
        return self.base_env._inplace_update

    @property
    def observation_spec(self) -> TensorSpec:
        """Observation spec of the transformed environment"""
        if self._observation_spec is None or not self.cache_specs:
            observation_spec = self.transform.transform_observation_spec(
                deepcopy(self.base_env.observation_spec)
            )
            if self.cache_specs:
                self._observation_spec = observation_spec
        else:
            observation_spec = self._observation_spec
        return observation_spec

    @property
    def action_spec(self) -> TensorSpec:
        """Action spec of the transformed environment"""
        return self.input_spec["action"]

    @property
    def input_spec(self) -> TensorSpec:
        """Action spec of the transformed environment"""

        if self._input_spec is None or not self.cache_specs:
            input_spec = self.transform.transform_input_spec(
                deepcopy(self.base_env.input_spec)
            )
            if self.cache_specs:
                self._input_spec = input_spec
        else:
            input_spec = self._input_spec
        return input_spec

    @property
    def reward_spec(self) -> TensorSpec:
        """Reward spec of the transformed environment"""

        if self._reward_spec is None or not self.cache_specs:
            reward_spec = self.transform.transform_reward_spec(
                deepcopy(self.base_env.reward_spec)
            )
            if self.cache_specs:
                self._reward_spec = reward_spec
        else:
            reward_spec = self._reward_spec
        return reward_spec

    def _step(self, tensordict: TensorDictBase) -> TensorDictBase:
        # selected_keys = [key for key in tensordict.keys() if "action" in key]
        # tensordict_in = tensordict.select(*selected_keys).clone()
        tensordict_in = self.transform.inv(tensordict.clone(recurse=False))
        tensordict_out = self.base_env.step(tensordict_in)
        # tensordict should already have been processed by the transforms
        # for logging purposes
        tensordict_out = self.transform(tensordict_out)
        return tensordict_out

    def set_seed(self, seed: int, static_seed: bool = False) -> int:
        """Set the seeds of the environment"""
        return self.base_env.set_seed(seed, static_seed=static_seed)

    def _reset(self, tensordict: Optional[TensorDictBase] = None, **kwargs):
        out_tensordict = self.base_env.reset(execute_step=False, **kwargs)
        out_tensordict = self.transform.reset(out_tensordict)
        out_tensordict = self.transform(out_tensordict)
        return out_tensordict

    def state_dict(self) -> OrderedDict:
        state_dict = self.transform.state_dict()
        return state_dict

    def load_state_dict(self, state_dict: OrderedDict, **kwargs) -> None:
        self.transform.load_state_dict(state_dict, **kwargs)

    def eval(self) -> TransformedEnv:
        if "transform" in self.__dir__():
            # when calling __init__, eval() is called but transforms are not set
            # yet.
            self.transform.eval()
        return self

    def train(self, mode: bool = True) -> TransformedEnv:
        self.transform.train(mode)
        return self

    @property
    def is_closed(self) -> bool:
        return self.base_env.is_closed

    @is_closed.setter
    def is_closed(self, value: bool):
        self.base_env.is_closed = value

    def is_done_get_fn(self) -> bool:
        if self._is_done is None:
            return self.base_env.is_done
        return self._is_done.all()

    def is_done_set_fn(self, val: torch.Tensor) -> None:
        self._is_done = val

    is_done = property(is_done_get_fn, is_done_set_fn)

    def close(self):
        self.base_env.close()
        self.is_closed = True

    def empty_cache(self):
        self._observation_spec = None
        self._input_spec = None
        self._reward_spec = None

    def append_transform(self, transform: Transform) -> None:
        self._erase_metadata()
        if not isinstance(transform, Transform):
            raise ValueError(
                "TransformedEnv.append_transform expected a transform but received an object of "
                f"type {type(transform)} instead."
            )
        transform = transform.to(self.device)
        if not isinstance(self.transform, Compose):
            prev_transform = self.transform
            self.transform = Compose()
            self.transform.append(prev_transform)
            self.transform.set_parent(self)
        self.transform.append(transform)

    def insert_transform(self, index: int, transform: Transform) -> None:
        if not isinstance(transform, Transform):
            raise ValueError(
                "TransformedEnv.insert_transform expected a transform but received an object of "
                f"type {type(transform)} instead."
            )
        transform = transform.to(self.device)
        if not isinstance(self.transform, Compose):
            self.transform = Compose(self.transform)
            self.transform.set_parent(self)

        self.transform.insert(index, transform)
        self._erase_metadata()

    def __getattr__(self, attr: str) -> Any:
        if attr in self.__dir__():
            return super().__getattr__(
                attr
            )  # make sure that appropriate exceptions are raised
        elif attr.startswith("__"):
            raise AttributeError(
                "passing built-in private methods is "
                f"not permitted with type {type(self)}. "
                f"Got attribute {attr}."
            )
        elif "base_env" in self.__dir__():
            base_env = self.__getattr__("base_env")
            return getattr(base_env, attr)

        raise AttributeError(
            f"env not set in {self.__class__.__name__}, cannot access {attr}"
        )

    def __repr__(self) -> str:
        env_str = indent(f"env={self.base_env}", 4 * " ")
        t_str = indent(f"transform={self.transform}", 4 * " ")
        return f"TransformedEnv(\n{env_str},\n{t_str})"

    def _erase_metadata(self):
        if self.cache_specs:
            self._input_spec = None
            self._observation_spec = None
            self._reward_spec = None

    def to(self, device: DEVICE_TYPING) -> TransformedEnv:
        self.base_env.to(device)
        self.device = torch.device(device)
        self.transform.to(device)

        self.is_done = self.is_done.to(device)

        if self.cache_specs:
            self._input_spec = None
            self._observation_spec = None
            self._reward_spec = None
        return self

    def __setattr__(self, key, value):
        propobj = getattr(self.__class__, key, None)

        if isinstance(value, Transform):
            value.set_parent(self)
        if isinstance(propobj, property):
            ancestors = list(__class__.__mro__)[::-1]
            while isinstance(propobj, property):
                if propobj.fset is not None:
                    return propobj.fset(self, value)
                propobj = getattr(ancestors.pop(), key, None)
            else:
                raise AttributeError(f"can't set attribute {key}")
        else:
            return super().__setattr__(key, value)

    def __del__(self):
        # we may delete a TransformedEnv that contains an env contained by another
        # transformed env and that we don't want to close
        pass


class ObservationTransform(Transform):
    """
    Abstract class for transformations of the observations.

    """

    inplace = False

    def __init__(
        self,
        keys_in: Optional[Sequence[str]] = None,
        keys_out: Optional[Sequence[str]] = None,
    ):
        if keys_in is None:
            keys_in = [
                "next_observation",
                "next_pixels",
                "next_observation_state",
            ]
        super(ObservationTransform, self).__init__(keys_in=keys_in, keys_out=keys_out)


class Compose(Transform):
    """
    Composes a chain of transforms.

    Examples:
        >>> env = GymEnv("Pendulum-v0")
        >>> transforms = [RewardScaling(1.0, 1.0), RewardClipping(-2.0, 2.0)]
        >>> transforms = Compose(*transforms)
        >>> transformed_env = TransformedEnv(env, transforms)

    """

    inplace = False

    def __init__(self, *transforms: Transform):
        super().__init__(keys_in=[])
        self.transforms = nn.ModuleList(transforms)
        for t in self.transforms:
            t.set_parent(self)

    def _call(self, tensordict: TensorDictBase) -> TensorDictBase:
        for t in self.transforms:
            tensordict = t(tensordict)
        return tensordict

    def _inv_call(self, tensordict: TensorDictBase) -> TensorDictBase:
        for t in self.transforms[::-1]:
            tensordict = t.inv(tensordict)
        return tensordict

    def transform_input_spec(self, input_spec: TensorSpec) -> TensorSpec:
        for t in self.transforms[::-1]:
            input_spec = t.transform_input_spec(input_spec)
        return input_spec

    def transform_observation_spec(self, observation_spec: TensorSpec) -> TensorSpec:
        for t in self.transforms:
            observation_spec = t.transform_observation_spec(observation_spec)
        return observation_spec

    def transform_reward_spec(self, reward_spec: TensorSpec) -> TensorSpec:
        for t in self.transforms:
            reward_spec = t.transform_reward_spec(reward_spec)
        return reward_spec

    def __getitem__(self, item: Union[int, slice, List]) -> Union:
        transform = self.transforms
        transform = transform[item]
        if not isinstance(transform, Transform):
            out = Compose(*self.transforms[item])
            out.set_parent(self.parent)
            return out
        return transform

    def dump(self, **kwargs) -> None:
        for t in self:
            t.dump(**kwargs)

    def reset(self, tensordict: TensorDictBase) -> TensorDictBase:
        for t in self.transforms:
            tensordict = t.reset(tensordict)
        return tensordict

    def init(self, tensordict: TensorDictBase) -> None:
        for t in self.transforms:
            t.init(tensordict)

    def append(self, transform):
        self.empty_cache()
        if not isinstance(transform, Transform):
            raise ValueError(
                "Compose.append expected a transform but received an object of "
                f"type {type(transform)} instead."
            )
        transform.eval()
        self.transforms.append(transform)
        transform.set_parent(self)

    def insert(self, index: int, transform: Transform) -> None:
        if not isinstance(transform, Transform):
            raise ValueError(
                "Compose.append expected a transform but received an object of "
                f"type {type(transform)} instead."
            )

        if abs(index) > len(self.transforms):
            raise ValueError(
                f"Index expected to be between [-{len(self.transforms)}, {len(self.transforms)}] got index={index}"
            )

        self.empty_cache()
        if index < 0:
            index = index + len(self.transforms)
        transform.eval()
        self.transforms.insert(index, transform)
        transform.set_parent(self)

    def to(self, dest: Union[torch.dtype, DEVICE_TYPING]) -> Compose:
        for t in self.transforms:
            t.to(dest)
        return super().to(dest)

    def __iter__(self):
        return iter(self.transforms)

    def __len__(self):
        return len(self.transforms)

    def __repr__(self) -> str:
        layers_str = ",\n".join(
            [indent(str(trsf), 4 * " ") for trsf in self.transforms]
        )
        return f"{self.__class__.__name__}(\n{indent(layers_str, 4 * ' ')})"


class ToTensorImage(ObservationTransform):
    """Transforms a numpy-like image (3 x W x H) to a pytorch image
    (3 x W x H).

    Transforms an observation image from a (... x W x H x 3) 0..255 uint8
    tensor to a single/double precision floating point (3 x W x H) tensor
    with values between 0 and 1.

    Args:
        unsqueeze (bool): if True, the observation tensor is unsqueezed
            along the first dimension. default=False.
        dtype (torch.dtype, optional): dtype to use for the resulting
            observations.

    Examples:
        >>> transform = ToTensorImage(keys_in=["next_pixels"])
        >>> ri = torch.randint(0, 255, (1,1,10,11,3), dtype=torch.uint8)
        >>> td = TensorDict(
        ...     {"next_pixels": ri},
        ...     [1, 1])
        >>> _ = transform(td)
        >>> obs = td.get("next_pixels")
        >>> print(obs.shape, obs.dtype)
        torch.Size([1, 1, 3, 10, 11]) torch.float32
    """

    inplace = False

    def __init__(
        self,
        unsqueeze: bool = False,
        dtype: Optional[torch.device] = None,
        keys_in: Optional[Sequence[str]] = None,
        keys_out: Optional[Sequence[str]] = None,
    ):
        if keys_in is None:
            keys_in = IMAGE_KEYS  # default
        super().__init__(keys_in=keys_in, keys_out=keys_out)
        self.unsqueeze = unsqueeze
        self.dtype = dtype if dtype is not None else torch.get_default_dtype()

    def _apply_transform(self, observation: torch.FloatTensor) -> torch.Tensor:
        observation = observation.div(255).to(self.dtype)
        observation = observation.permute(
            *list(range(observation.ndimension() - 3)), -1, -3, -2
        )
        if observation.ndimension() == 3 and self.unsqueeze:
            observation = observation.unsqueeze(0)
        return observation

    @_apply_to_composite
    def transform_observation_spec(self, observation_spec: TensorSpec) -> TensorSpec:
        observation_spec = self._pixel_observation(deepcopy(observation_spec))
        observation_spec.shape = torch.Size(
            [
                *observation_spec.shape[:-3],
                observation_spec.shape[-1],
                observation_spec.shape[-3],
                observation_spec.shape[-2],
            ]
        )
        observation_spec.dtype = self.dtype
        return observation_spec

    def _pixel_observation(self, spec: TensorSpec) -> None:
        if isinstance(spec.space, ContinuousBox):
            spec.space.maximum = self._apply_transform(spec.space.maximum)
            spec.space.minimum = self._apply_transform(spec.space.minimum)
        return spec


class RewardClipping(Transform):
    """
    Clips the reward between `clamp_min` and `clamp_max`.

    Args:
        clip_min (scalar): minimum value of the resulting reward.
        clip_max (scalar): maximum value of the resulting reward.

    """

    inplace = True

    def __init__(
        self,
        clamp_min: float = None,
        clamp_max: float = None,
        keys_in: Optional[Sequence[str]] = None,
        keys_out: Optional[Sequence[str]] = None,
    ):
        if keys_in is None:
            keys_in = ["reward"]
        super().__init__(keys_in=keys_in, keys_out=keys_out)
        clamp_min_tensor = (
            clamp_min if isinstance(clamp_min, Tensor) else torch.tensor(clamp_min)
        )
        clamp_max_tensor = (
            clamp_max if isinstance(clamp_max, Tensor) else torch.tensor(clamp_max)
        )
        self.register_buffer("clamp_min", clamp_min_tensor)
        self.register_buffer("clamp_max", clamp_max_tensor)

    def _apply_transform(self, reward: torch.Tensor) -> torch.Tensor:
        if self.clamp_max is not None and self.clamp_min is not None:
            reward = reward.clamp_(self.clamp_min, self.clamp_max)
        elif self.clamp_min is not None:
            reward = reward.clamp_min_(self.clamp_min)
        elif self.clamp_max is not None:
            reward = reward.clamp_max_(self.clamp_max)
        return reward

    def transform_reward_spec(self, reward_spec: TensorSpec) -> TensorSpec:
        if isinstance(reward_spec, UnboundedContinuousTensorSpec):
            return BoundedTensorSpec(
                self.clamp_min,
                self.clamp_max,
                device=reward_spec.device,
                dtype=reward_spec.dtype,
            )
        else:
            raise NotImplementedError(
                f"{self.__class__.__name__}.transform_reward_spec not "
                f"implemented for tensor spec of type"
                f" {type(reward_spec).__name__}"
            )

    def __repr__(self) -> str:
        return (
            f"{self.__class__.__name__}("
            f"clamp_min={float(self.clamp_min):4.4f}, clamp_max"
            f"={float(self.clamp_max):4.4f}, keys={self.keys_in})"
        )


class BinarizeReward(Transform):
    """
    Maps the reward to a binary value (0 or 1) if the reward is null or
    non-null, respectively.

    """

    inplace = True

    def __init__(
        self,
        keys_in: Optional[Sequence[str]] = None,
        keys_out: Optional[Sequence[str]] = None,
    ):
        if keys_in is None:
            keys_in = ["reward"]
        super().__init__(keys_in=keys_in, keys_out=keys_out)

    def _apply_transform(self, reward: torch.Tensor) -> torch.Tensor:
        if not reward.shape or reward.shape[-1] != 1:
            raise RuntimeError(
                f"Reward shape last dimension must be singleton, got reward of shape {reward.shape}"
            )
        return (reward > 0.0).to(torch.long)

    def transform_reward_spec(self, reward_spec: TensorSpec) -> TensorSpec:
        return BinaryDiscreteTensorSpec(n=1, device=reward_spec.device)


class Resize(ObservationTransform):
    """
    Resizes an pixel observation.

    Args:
        w (int): resulting width
        h (int): resulting height
        interpolation (str): interpolation method
    """

    inplace = False

    def __init__(
        self,
        w: int,
        h: int,
        interpolation: str = "bilinear",
        keys_in: Optional[Sequence[str]] = None,
        keys_out: Optional[Sequence[str]] = None,
    ):
        if not _has_tv:
            raise ImportError(
                "Torchvision not found. The Resize transform relies on "
                "torchvision implementation. "
                "Consider installing this dependency."
            )
        if keys_in is None:
            keys_in = IMAGE_KEYS  # default
        super().__init__(keys_in=keys_in, keys_out=keys_out)
        self.w = int(w)
        self.h = int(h)
        self.interpolation = interpolation

    def _apply_transform(self, observation: torch.Tensor) -> torch.Tensor:
        # flatten if necessary
        if observation.shape[-2:] == torch.Size([self.w, self.h]):
            return observation
        ndim = observation.ndimension()
        if ndim > 4:
            sizes = observation.shape[:-3]
            observation = torch.flatten(observation, 0, ndim - 4)
        observation = resize(
            observation, [self.w, self.h], interpolation=self.interpolation
        )
        if ndim > 4:
            observation = observation.unflatten(0, sizes)

        return observation

    @_apply_to_composite
    def transform_observation_spec(self, observation_spec: TensorSpec) -> TensorSpec:
        observation_spec = deepcopy(observation_spec)
        space = observation_spec.space
        if isinstance(space, ContinuousBox):
            space.minimum = self._apply_transform(space.minimum)
            space.maximum = self._apply_transform(space.maximum)
            observation_spec.shape = space.minimum.shape
        else:
            observation_spec.shape = self._apply_transform(
                torch.zeros(observation_spec.shape)
            ).shape

        return observation_spec

    def __repr__(self) -> str:
        return (
            f"{self.__class__.__name__}("
            f"w={int(self.w)}, h={int(self.h)}, "
            f"interpolation={self.interpolation}, keys={self.keys_in})"
        )


class CenterCrop(ObservationTransform):
    """Crops the center of an image

    Args:
        w (int): resulting width
        h (int, optional): resulting height. If None, then w is used (square crop).
    """

    inplace = False

    def __init__(
        self,
        w: int,
        h: int = None,
        keys_in: Optional[Sequence[str]] = None,
    ):
        if not _has_tv:
            raise ImportError(
                "Torchvision not found. The Resize transform relies on "
                "torchvision implementation. "
                "Consider installing this dependency."
            )
        if keys_in is None:
            keys_in = IMAGE_KEYS  # default
        super().__init__(keys_in=keys_in)
        self.w = w
        self.h = h if h else w

    def _apply_transform(self, observation: torch.Tensor) -> torch.Tensor:
        observation = center_crop(observation, [self.w, self.h])
        return observation

    def transform_observation_spec(self, observation_spec: TensorSpec) -> TensorSpec:
        if isinstance(observation_spec, CompositeSpec):
            return CompositeSpec(
                **{
                    key: self.transform_observation_spec(_obs_spec)
                    if key in self.keys_in
                    else _obs_spec
                    for key, _obs_spec in observation_spec._specs.items()
                }
            )
        else:
            _observation_spec = deepcopy(observation_spec)

        space = _observation_spec.space
        if isinstance(space, ContinuousBox):
            space.minimum = self._apply_transform(space.minimum)
            space.maximum = self._apply_transform(space.maximum)
            _observation_spec.shape = space.minimum.shape
        else:
            _observation_spec.shape = self._apply_transform(
                torch.zeros(_observation_spec.shape)
            ).shape

        observation_spec = _observation_spec
        return observation_spec

    def __repr__(self) -> str:
        return (
            f"{self.__class__.__name__}("
            f"w={float(self.w):4.4f}, h={float(self.h):4.4f}, "
        )


class FlattenObservation(ObservationTransform):
    """Flatten adjacent dimensions of a tensor.

    Args:
        first_dim (int, optional): first dimension of the dimensions to flatten.
            Default is 0.
        last_dim (int, optional): last dimension of the dimensions to flatten.
            Default is -3.
    """

    inplace = False

    def __init__(
        self,
        first_dim: int = 0,
        last_dim: int = -3,
        keys_in: Optional[Sequence[str]] = None,
    ):
        if not _has_tv:
            raise ImportError(
                "Torchvision not found. The Resize transform relies on "
                "torchvision implementation. "
                "Consider installing this dependency."
            )
        if keys_in is None:
            keys_in = IMAGE_KEYS  # default
        super().__init__(keys_in=keys_in)
        self.first_dim = first_dim
        self.last_dim = last_dim

    def _apply_transform(self, observation: torch.Tensor) -> torch.Tensor:
        observation = torch.flatten(observation, self.first_dim, self.last_dim)
        return observation

    @_apply_to_composite
    def transform_observation_spec(self, observation_spec: TensorSpec) -> TensorSpec:
        observation_spec = deepcopy(observation_spec)
        space = observation_spec.space
        if isinstance(space, ContinuousBox):
            space.minimum = self._apply_transform(space.minimum)
            space.maximum = self._apply_transform(space.maximum)
            observation_spec.shape = space.minimum.shape
        else:
            observation_spec.shape = self._apply_transform(
                torch.zeros(observation_spec.shape)
            ).shape
        return observation_spec

    def __repr__(self) -> str:
        return (
            f"{self.__class__.__name__}("
            f"first_dim={int(self.first_dim)}, last_dim={int(self.last_dim)})"
        )


class UnsqueezeTransform(Transform):
    """Inserts a dimension of size one at the specified position.

    Args:
        unsqueeze_dim (int): dimension to unsqueeze.
    """

    invertible = True
    inplace = False

    @classmethod
    def __new__(cls, *args, **kwargs):
        cls._unsqueeze_dim = None
        return super().__new__(cls)

    def __init__(
        self,
        unsqueeze_dim: int,
        keys_in: Optional[Sequence[str]] = None,
        keys_out: Optional[Sequence[str]] = None,
        keys_inv_in: Optional[Sequence[str]] = None,
        keys_inv_out: Optional[Sequence[str]] = None,
    ):
        if not _has_tv:
            raise ImportError(
                "Torchvision not found. The Resize transform relies on "
                "torchvision implementation. "
                "Consider installing this dependency."
            )
        if keys_in is None:
            keys_in = IMAGE_KEYS  # default
        super().__init__(
            keys_in=keys_in,
            keys_out=keys_out,
            keys_inv_in=keys_inv_in,
            keys_inv_out=keys_inv_out,
        )
        self._unsqueeze_dim_orig = unsqueeze_dim

    def set_parent(self, parent: Union[Transform, EnvBase]) -> None:
        if self._unsqueeze_dim_orig < 0:
            self._unsqueeze_dim = self._unsqueeze_dim_orig
        else:
            parent = self.parent
            batch_size = parent.batch_size
            self._unsqueeze_dim = self._unsqueeze_dim_orig + len(batch_size)
        return super().set_parent(parent)

    @property
    def unsqueeze_dim(self):
        if self._unsqueeze_dim is None:
            return self._unsqueeze_dim_orig
        return self._unsqueeze_dim

    def forward(self, tensordict: TensorDictBase) -> TensorDictBase:
        if self._unsqueeze_dim_orig >= 0:
            self._unsqueeze_dim = self._unsqueeze_dim_orig + tensordict.ndimension()
        return super().forward(tensordict)

    def _apply_transform(self, observation: torch.Tensor) -> torch.Tensor:
        observation = observation.unsqueeze(self.unsqueeze_dim)
        return observation

    def inv(self, tensordict: TensorDictBase) -> TensorDictBase:
        if self._unsqueeze_dim_orig >= 0:
            self._unsqueeze_dim = self._unsqueeze_dim_orig + tensordict.ndimension()
        return super().inv(tensordict)

    def _inv_apply_transform(self, observation: torch.Tensor) -> torch.Tensor:
        observation = observation.squeeze(self.unsqueeze_dim)
        return observation

    def _transform_spec(self, spec: TensorSpec) -> None:
        if isinstance(spec, CompositeSpec):
            for key in spec:
                self._transform_spec(spec[key])
        else:
            self._unsqueeze_dim = self._unsqueeze_dim_orig
            space = spec.space
            if isinstance(space, ContinuousBox):
                space.minimum = self._apply_transform(space.minimum)
                space.maximum = self._apply_transform(space.maximum)
                spec.shape = space.minimum.shape
            else:
                spec.shape = self._apply_transform(torch.zeros(spec.shape)).shape
        return spec

    def transform_input_spec(self, input_spec: TensorSpec) -> TensorSpec:
        for key in self.keys_inv_in:
            input_spec = self._transform_spec(deepcopy(input_spec[key]))
        return input_spec

    def transform_reward_spec(self, reward_spec: TensorSpec) -> TensorSpec:
        if "reward" in self.keys_in:
            reward_spec = self._transform_spec(deepcopy(reward_spec))
        return reward_spec

    @_apply_to_composite
    def transform_observation_spec(self, observation_spec: TensorSpec) -> TensorSpec:
        observation_spec = self._transform_spec(deepcopy(observation_spec))
        return observation_spec

    def __repr__(self) -> str:
        s = (
            f"{self.__class__.__name__}(keys_in={self.keys_in}, keys_out={self.keys_out},"
            f" keys_inv_in={self.keys_inv_in}, keys_inv_out={self.keys_inv_out})"
        )
        return s


class SqueezeTransform(UnsqueezeTransform):
    """Removes a dimension of size one at the specified position.

    Args:
        squeeze_dim (int): dimension to squeeze.
    """

    invertible = True
    inplace = False

    def __init__(
        self,
        squeeze_dim: int,
        keys_in: Optional[Sequence[str]] = None,
        keys_out: Optional[Sequence[str]] = None,
        keys_inv_in: Optional[Sequence[str]] = None,
        keys_inv_out: Optional[Sequence[str]] = None,
    ):
        super().__init__(
            unsqueeze_dim=squeeze_dim,
            keys_in=keys_inv_in,
            keys_out=keys_out,
            keys_inv_in=keys_in,
            keys_inv_out=keys_inv_out,
        )

    @property
    def squeeze_dim(self):
        return super().unsqueeze_dim

    def forward(self, tensordict: TensorDictBase) -> TensorDictBase:
        return super().inv(tensordict)

    def inv(self, tensordict: TensorDictBase) -> TensorDictBase:
        return super().forward(tensordict)


class GrayScale(ObservationTransform):
    """
    Turns a pixel observation to grayscale.

    """

    inplace = False

    def __init__(self, keys_in: Optional[Sequence[str]] = None):
        if keys_in is None:
            keys_in = IMAGE_KEYS
        super(GrayScale, self).__init__(keys_in=keys_in)

    def _apply_transform(self, observation: torch.Tensor) -> torch.Tensor:
        observation = F.rgb_to_grayscale(observation)
        return observation

    @_apply_to_composite
    def transform_observation_spec(self, observation_spec: TensorSpec) -> TensorSpec:
        observation_spec = deepcopy(observation_spec)
        space = observation_spec.space
        if isinstance(space, ContinuousBox):
            space.minimum = self._apply_transform(space.minimum)
            space.maximum = self._apply_transform(space.maximum)
            observation_spec.shape = space.minimum.shape
        else:
            observation_spec.shape = self._apply_transform(
                torch.zeros(observation_spec.shape)
            ).shape
        return observation_spec


class ObservationNorm(ObservationTransform):
    """
    Normalizes an observation according to

    .. math::
        obs = obs * scale + loc

    Args:
        loc (number or tensor): location of the affine transform
        scale (number or tensor): scale of the affine transform
        standard_normal (bool, optional): if True, the transform will be

            .. math::
                obs = (obs-loc)/scale

            as it is done for standardization. Default is `False`.

    Examples:
        >>> torch.set_default_tensor_type(torch.DoubleTensor)
        >>> r = torch.randn(100, 3)*torch.randn(3) + torch.randn(3)
        >>> td = TensorDict({'next_obs': r}, [100])
        >>> transform = ObservationNorm(
        ...     loc = td.get('next_obs').mean(0),
        ...     scale = td.get('next_obs').std(0),
        ...     keys_in=["next_obs"],
        ...     standard_normal=True)
        >>> _ = transform(td)
        >>> print(torch.isclose(td.get('next_obs').mean(0),
        ...     torch.zeros(3)).all())
        Tensor(True)
        >>> print(torch.isclose(td.get('next_obs').std(0),
        ...     torch.ones(3)).all())
        Tensor(True)

    """

    inplace = True

    def __init__(
        self,
        loc: Union[float, torch.Tensor],
        scale: Union[float, torch.Tensor],
        keys_in: Optional[Sequence[str]] = None,
        # observation_spec_key: =None,
        standard_normal: bool = False,
    ):
        if keys_in is None:
            keys_in = [
                "next_observation",
                "next_pixels",
                "next_observation_state",
            ]
        super().__init__(keys_in=keys_in)
        if not isinstance(loc, torch.Tensor):
            loc = torch.tensor(loc, dtype=torch.float)
        if not isinstance(scale, torch.Tensor):
            scale = torch.tensor(scale, dtype=torch.float)

        # self.observation_spec_key = observation_spec_key
        self.standard_normal = standard_normal
        self.register_buffer("loc", loc)
        eps = 1e-6
        self.register_buffer("scale", scale.clamp_min(eps))

    def _apply_transform(self, obs: torch.Tensor) -> torch.Tensor:
        if self.standard_normal:
            loc = self.loc
            scale = self.scale
            return (obs - loc) / scale
        else:
            scale = self.scale
            loc = self.loc
            return obs * scale + loc

    @_apply_to_composite
    def transform_observation_spec(self, observation_spec: TensorSpec) -> TensorSpec:
        observation_spec = deepcopy(observation_spec)
        space = observation_spec.space
        if isinstance(space, ContinuousBox):
            space.minimum = self._apply_transform(space.minimum)
            space.maximum = self._apply_transform(space.maximum)
        return observation_spec

    def __repr__(self) -> str:
        if self.loc.numel() == 1 and self.scale.numel() == 1:
            return (
                f"{self.__class__.__name__}("
                f"loc={float(self.loc):4.4f}, scale"
                f"={float(self.scale):4.4f}, keys={self.keys_in})"
            )
        else:
            return super().__repr__()


class CatFrames(ObservationTransform):
    """Concatenates successive observation frames into a single tensor.

    This can, for instance, account for movement/velocity of the observed
    feature. Proposed in "Playing Atari with Deep Reinforcement Learning" (
    https://arxiv.org/pdf/1312.5602.pdf).

    CatFrames is a stateful class and it can be reset to its native state by
    calling the `reset()` method.

    Args:
        N (int, optional): number of observation to concatenate.
            Default is `4`.
        cat_dim (int, optional): dimension along which concatenate the
            observations. Default is `cat_dim=-3`.
        keys_in (list of int, optional): keys pointing to the frames that have
            to be concatenated.

    """

    inplace = False

    def __init__(
        self,
        N: int = 4,
        cat_dim: int = -3,
        keys_in: Optional[Sequence[str]] = None,
    ):
        if keys_in is None:
            keys_in = IMAGE_KEYS
        super().__init__(keys_in=keys_in)
        self.N = N
        self.cat_dim = cat_dim
        self.buffer = []

    def reset(self, tensordict: TensorDictBase) -> TensorDictBase:
        self.buffer = []
        return tensordict

    @_apply_to_composite
    def transform_observation_spec(self, observation_spec: TensorSpec) -> TensorSpec:
        space = observation_spec.space
        if isinstance(space, ContinuousBox):
            space.minimum = torch.cat([space.minimum] * self.N, self.cat_dim)
            space.maximum = torch.cat([space.maximum] * self.N, self.cat_dim)
            observation_spec.shape = space.minimum.shape
        else:
            shape = list(observation_spec.shape)
            shape[self.cat_dim] = self.N * shape[self.cat_dim]
            observation_spec.shape = torch.Size(shape)
        return observation_spec

    def _apply_transform(self, obs: torch.Tensor) -> torch.Tensor:
        self.buffer.append(obs)
        self.buffer = self.buffer[-self.N :]
        buffer = list(reversed(self.buffer))
        buffer = [buffer[0]] * (self.N - len(buffer)) + buffer
        if len(buffer) != self.N:
            raise RuntimeError(
                f"actual buffer length ({buffer}) differs from expected (" f"{self.N})"
            )
        return torch.cat(buffer, self.cat_dim)

    def __repr__(self) -> str:
        return (
            f"{self.__class__.__name__}(N={self.N}, cat_dim"
            f"={self.cat_dim}, keys={self.keys_in})"
        )


class RewardScaling(Transform):
    """
    Affine transform of the reward according to

    .. math::
        reward = reward * scale + loc

    Args:
        loc (number or torch.Tensor): location of the affine transform
        scale (number or torch.Tensor): scale of the affine transform
    """

    inplace = True

    def __init__(
        self,
        loc: Union[float, torch.Tensor],
        scale: Union[float, torch.Tensor],
        keys_in: Optional[Sequence[str]] = None,
    ):
        if keys_in is None:
            keys_in = ["reward"]
        super().__init__(keys_in=keys_in)
        if not isinstance(loc, torch.Tensor):
            loc = torch.tensor(loc)
        if not isinstance(scale, torch.Tensor):
            scale = torch.tensor(scale)

        self.register_buffer("loc", loc)
        self.register_buffer("scale", scale.clamp_min(1e-6))

    def _apply_transform(self, reward: torch.Tensor) -> torch.Tensor:
        reward.mul_(self.scale).add_(self.loc)
        return reward

    def transform_reward_spec(self, reward_spec: TensorSpec) -> TensorSpec:
        if isinstance(reward_spec, UnboundedContinuousTensorSpec):
            return reward_spec
        else:
            raise NotImplementedError(
                f"{self.__class__.__name__}.transform_reward_spec not "
                f"implemented for tensor spec of type"
                f" {type(reward_spec).__name__}"
            )

    def __repr__(self) -> str:
        return (
            f"{self.__class__.__name__}("
            f"loc={self.loc.item():4.4f}, scale={self.scale.item():4.4f}, "
            f"keys={self.keys_in})"
        )


class FiniteTensorDictCheck(Transform):
    """
    This transform will check that all the items of the tensordict are
    finite, and raise an exception if they are not.

    """

    inplace = False

    def __init__(self):
        super().__init__(keys_in=[])

    def _call(self, tensordict: TensorDictBase) -> TensorDictBase:
        source = {}
        for key, item in tensordict.items():
            try:
                source[key] = FiniteTensor(item)
            except RuntimeError as err:
                if str(err).rfind("FiniteTensor encountered") > -1:
                    raise ValueError(f"Found non-finite elements in {key}")
                else:
                    raise RuntimeError(str(err))

        finite_tensordict = TensorDict(batch_size=tensordict.batch_size, source=source)
        return finite_tensordict


class DoubleToFloat(Transform):
    """
    Maps actions float to double before they are called on the environment.

    Examples:
        >>> td = TensorDict(
        ...     {'next_obs': torch.ones(1, dtype=torch.double)}, [])
        >>> transform = DoubleToFloat(keys_in=["next_obs"])
        >>> _ = transform(td)
        >>> print(td.get("next_obs").dtype)
        torch.float32

    """

    invertible = True
    inplace = False

    def __init__(
        self,
        keys_in: Optional[Sequence[str]] = None,
        keys_inv_in: Optional[Sequence[str]] = None,
    ):
        super().__init__(keys_in=keys_in, keys_inv_in=keys_inv_in)

    def _apply_transform(self, obs: torch.Tensor) -> torch.Tensor:
        return obs.to(torch.float)

    def _inv_apply_transform(self, obs: torch.Tensor) -> torch.Tensor:
        return obs.to(torch.double)

    def _transform_spec(self, spec: TensorSpec) -> None:
        if isinstance(spec, CompositeSpec):
            for key in spec:
                self._transform_spec(spec[key])
        else:
            spec.dtype = torch.float
            space = spec.space
            if isinstance(space, ContinuousBox):
                space.minimum = space.minimum.to(torch.float)
                space.maximum = space.maximum.to(torch.float)

    def transform_input_spec(self, input_spec: TensorSpec) -> TensorSpec:
        for key in self.keys_inv_in:
            if input_spec[key].dtype is not torch.double:
                raise TypeError(
                    f"input_spec[{key}].dtype is not double: {input_spec[key].dtype}"
                )
            self._transform_spec(input_spec[key])
        return input_spec

    def transform_reward_spec(self, reward_spec: TensorSpec) -> TensorSpec:
        if "reward" in self.keys_in:
            if reward_spec.dtype is not torch.double:
                raise TypeError("reward_spec.dtype is not double")

            self._transform_spec(reward_spec)
        return reward_spec

    @_apply_to_composite
    def transform_observation_spec(self, observation_spec: TensorSpec) -> TensorSpec:
        self._transform_spec(observation_spec)
        return observation_spec

    def __repr__(self) -> str:
        s = (
            f"{self.__class__.__name__}(keys_in={self.keys_in}, keys_out={self.keys_out},"
            f"keys_inv_in={self.keys_inv_in}, keys_inv_out={self.keys_inv_out})"
        )
        return s


class CatTensors(Transform):
    """
    Concatenates several keys in a single tensor.
    This is especially useful if multiple keys describe a single state (e.g.
    "observation_position" and
    "observation_velocity")

    Args:
        keys_in (Sequence of str): keys to be concatenated. If `None` (or not provided)
            the keys will be retrieved from the parent environment the first time
            the transform is used. This behaviour will only work if a parent is set.
        out_key: key of the resulting tensor.
        dim (int, optional): dimension along which the concatenation will occur.
            Default is -1.
        del_keys (bool, optional): if True, the input values will be deleted after
            concatenation. Default is True.
        unsqueeze_if_oor (bool, optional): if True, CatTensor will check that
            the dimension indicated exist for the tensors to concatenate. If not,
            the tensors will be unsqueezed along that dimension.
            Default is False.

    Examples:
        >>> transform = CatTensors(keys_in=["key1", "key2"])
        >>> td = TensorDict({"key1": torch.zeros(1, 1),
        ...     "key2": torch.ones(1, 1)}, [1])
        >>> _ = transform(td)
        >>> print(td.get("observation_vector"))
        tensor([[0., 1.]])
        >>> transform = CatTensors(keys_in=["key1", "key2"], dim=-2, unsqueeze_if_oor=True)
        >>> td = TensorDict({"key1": torch.zeros(1),
        ...     "key2": torch.ones(1)}, [])
        >>> _ = transform(td)
        >>> print(td.get("observation_vector").shape)
        torch.Size([2, 1])

    """

    invertible = False
    inplace = False

    def __init__(
        self,
        keys_in: Optional[Sequence[str]] = None,
        out_key: str = "next_observation_vector",
        dim: int = -1,
        del_keys: bool = True,
        unsqueeze_if_oor: bool = False,
    ):
        self._initialized = keys_in is not None
        if not self._initialized:
            if dim != -1:
                raise ValueError(
                    "Lazy call to CatTensors is only supported when `dim=-1`."
                )
        else:
            keys_in = sorted(list(keys_in))
            self._check_keys_in(keys_in, out_key)
        if type(out_key) != str:
            raise Exception("CatTensors requires out_key to be of type string")
        # super().__init__(keys_in=keys_in)
        super(CatTensors, self).__init__(keys_in=keys_in, keys_out=[out_key])
        self.dim = dim
        self.del_keys = del_keys
        self.unsqueeze_if_oor = unsqueeze_if_oor

    def _check_keys_in(self, keys_in, out_key):
        # if (
        #     ("reward" in keys_in)
        #     or ("action" in keys_in)
        #     or ("reward" in keys_in)
        # ):
        #     raise RuntimeError(
        #         "Concatenating observations and reward / action / done state "
        #         "is not allowed."
        #     )
        if not out_key.startswith("next_") and all(
            key.startswith("next_") for key in keys_in
        ):
            warn(
                f"It seems that 'next_'-like keys are being concatenated to a non 'next_' key {out_key}. This may result in unwanted behaviours, and the 'next_' flag is missing from the output key."
                f"Consider renaming the out_key to 'next_{out_key}'"
            )
<<<<<<< HEAD
        super(CatTensors, self).__init__(
            keys_in=sorted(list(self.keys_in)), keys_out=[out_key]
        )
        self.dim = dim
        self.del_keys = del_keys
        self.unsqueeze_if_oor = unsqueeze_if_oor
=======

    def _find_keys_in(self):
        parent = self.parent
        obs_spec = parent.observation_spec
        keys_in = []
        for key, value in obs_spec.items():
            if len(value.shape) == 1:
                keys_in.append(key)
        self._check_keys_in(keys_in, self.keys_out[0])
        return sorted(keys_in)
>>>>>>> 417817ab

    def _call(self, tensordict: TensorDictBase) -> TensorDictBase:
        if not self._initialized:
            self.keys_in = self._find_keys_in()
            self._initialized = True

        if all([key in tensordict.keys() for key in self.keys_in]):
            values = [tensordict.get(key) for key in self.keys_in]
            if self.unsqueeze_if_oor:
                pos_idx = self.dim > 0
                abs_idx = self.dim if pos_idx else -self.dim - 1
                values = [
                    v
                    if abs_idx < v.ndimension()
                    else v.unsqueeze(0)
                    if not pos_idx
                    else v.unsqueeze(-1)
                    for v in values
                ]

            out_tensor = torch.cat(values, dim=self.dim)
            tensordict.set(self.keys_out[0], out_tensor)
            if self.del_keys:
                tensordict.exclude(*self.keys_in, inplace=True)
        else:
            raise Exception(
                f"CatTensor failed, as it expected input keys ="
                f" {sorted(list(self.keys_in))} but got a TensorDict with keys"
                f" {sorted(list(tensordict.keys()))}"
            )
        return tensordict

    def transform_observation_spec(self, observation_spec: TensorSpec) -> TensorSpec:
        # check that all keys are in observation_spec
        if len(self.keys_in) > 1 and not isinstance(observation_spec, CompositeSpec):
            raise ValueError(
                "CatTensor cannot infer the output observation spec as there are multiple input keys but "
                "only one observation_spec."
            )

        if isinstance(observation_spec, CompositeSpec) and len(
            [key for key in self.keys_in if key not in observation_spec]
        ):
            raise ValueError(
                "CatTensor got a list of keys that does not match the keys in observation_spec. "
                "Make sure the environment has an observation_spec attribute that includes all the specs needed for CatTensor."
            )

        if not isinstance(observation_spec, CompositeSpec):
            # by def, there must be only one key
            return observation_spec

        keys = [key for key in observation_spec._specs.keys() if key in self.keys_in]

        sum_shape = sum(
            [
                observation_spec[key].shape[self.dim]
                if observation_spec[key].shape
                else 1
                for key in keys
            ]
        )
        spec0 = observation_spec[keys[0]]
        out_key = self.keys_out[0]
        shape = list(spec0.shape)
        device = spec0.device
        shape[self.dim] = sum_shape
        shape = torch.Size(shape)
        observation_spec[out_key] = NdUnboundedContinuousTensorSpec(
            shape=shape,
            dtype=spec0.dtype,
            device=device,
        )
        if self.del_keys:
            for key in self.keys_in:
                del observation_spec[key]
        return observation_spec

    def __repr__(self) -> str:
        return (
            f"{self.__class__.__name__}(in_keys={self.keys_in}, out_key"
            f"={self.keys_out[0]})"
        )


class DiscreteActionProjection(Transform):
    """Projects discrete actions from a high dimensional space to a low
    dimensional space.

    Given a discrete action (from 1 to N) encoded as a one-hot vector and a
    maximum action index M (with M < N), transforms the action such that
    action_out is at most M.

    If the input action is > M, it is being replaced by a random value
    between N and M. Otherwise the same action is kept.
    This is intended to be used with policies applied over multiple discrete
    control environments with different action space.

    Args:
        max_n (int): max number of action considered.
        m (int): resulting number of actions.

    Examples:
        >>> torch.manual_seed(0)
        >>> N = 2
        >>> M = 1
        >>> action = torch.zeros(N, dtype=torch.long)
        >>> action[-1] = 1
        >>> td = TensorDict({"action": action}, [])
        >>> transform = DiscreteActionProjection(N, M)
        >>> _ = transform.inv(td)
        >>> print(td.get("action"))
        tensor([1])
    """

    inplace = False

    def __init__(self, max_n: int, m: int, action_key: str = "action"):
        super().__init__([action_key])
        self.max_n = max_n
        self.m = m

    def _inv_apply_transform(self, action: torch.Tensor) -> torch.Tensor:
        if action.shape[-1] < self.m:
            raise RuntimeError(
                f"action.shape[-1]={action.shape[-1]} is smaller than "
                f"DiscreteActionProjection.M={self.m}"
            )
        action = action.argmax(-1)  # bool to int
        idx = action >= self.m
        if idx.any():
            action[idx] = torch.randint(self.m, (idx.sum(),))
        action = nn.functional.one_hot(action, self.m)
        return action

    def tranform_input_spec(self, input_spec: CompositeSpec):
        input_spec_out = deepcopy(input_spec)
        input_spec_out["action"] = self.transform_action_spec(input_spec_out["action"])
        return input_spec_out

    def __repr__(self) -> str:
        return (
            f"{self.__class__.__name__}(max_N={self.max_n}, M={self.m}, "
            f"keys={self.keys_in})"
        )


class NoopResetEnv(Transform):
    """
    Runs a series of random actions when an environment is reset.

    Args:
        env (EnvBase): env on which the random actions have to be
            performed. Can be the same env as the one provided to the
            TransformedEnv class
        noops (int, optional): number of actions performed after reset.
            Default is `30`.
        random (bool, optional): if False, the number of random ops will
            always be equal to the noops value. If True, the number of
            random actions will be randomly selected between 0 and noops.
            Default is `True`.

    """

    inplace = True

    def __init__(self, noops: int = 30, random: bool = True):
        """Sample initial states by taking random number of no-ops on reset.
        No-op is assumed to be action 0.
        """
        super().__init__([])
        self.noops = noops
        self.random = random

    @property
    def base_env(self):
        return self.parent

    def reset(self, tensordict: TensorDictBase) -> TensorDictBase:
        """Do no-op action for a number of steps in [1, noop_max]."""
        parent = self.parent
        keys = tensordict.keys()
        keys = [key for key in keys if not key.startswith("next_")]
        noops = (
            self.noops if not self.random else torch.randint(self.noops, (1,)).item()
        )
        i = 0
        trial = 0

        while i < noops:
            i += 1
            tensordict = parent.rand_step(step_tensordict(tensordict))
            if parent.is_done:
                parent.reset()
                i = 0
                trial += 1
                if trial > _MAX_NOOPS_TRIALS:
                    tensordict = parent.reset(tensordict)
                    tensordict = parent.rand_step(tensordict)
                    break
        if parent.is_done:
            raise RuntimeError("NoopResetEnv concluded with done environment")
        td = step_tensordict(
            tensordict, exclude_done=False, exclude_reward=True, exclude_action=True
        )

        for k in keys:
            if k not in td.keys():
                td.set(k, tensordict.get(k))

        # replace the next_ prefix
        for out_key in parent.observation_spec:
            td.rename_key(out_key[5:], out_key)

        return td

    def __repr__(self) -> str:
        random = self.random
        noops = self.noops
        class_name = self.__class__.__name__
        return f"{class_name}(noops={noops}, random={random})"


class TensorDictPrimer(Transform):
    """A primer for TensorDict initialization at reset time.

    This transform will populate the tensordict at reset with values drawn from
    the relative tensorspecs provided at initialization.

    Args:
        random (bool, optional): if True, the values will be drawn randomly from
            the TensorSpec domain. Otherwise a fixed value will be assumed.
            Defaults to `False`.
        default_value (float, optional): if non-random filling is chosen, this
            value will be used to populate the tensors. Defaults to `0.0`.
        **kwargs: each keyword argument corresponds to a key in the tensordict.
            The corresponding value has to be a TensorSpec instance indicating
            what the value must be.

    Examples:
        >>> from torchrl.envs.libs.gym import GymEnv
        >>> base_env = GymEnv("Pendulum-v1")
        >>> env = TransformedEnv(base_env)
        >>> env.append_transform(TensorDictPrimer(mykey=NdUnboundedContinuousTensorSpec([3])))
        >>> print(env.reset())
        TensorDict(
            fields={
                done: Tensor(torch.Size([1]), dtype=torch.bool),
                mykey: Tensor(torch.Size([3]), dtype=torch.float32),
                observation: Tensor(torch.Size([3]), dtype=torch.float32)},
            batch_size=torch.Size([]),
            device=cpu,
            is_shared=False)
    """

    inplace = False

    def __init__(self, random=False, default_value=0.0, **kwargs):
        self.primers = kwargs
        self.random = random
        self.default_value = default_value
        self.device = kwargs.get("device", torch.device("cpu"))
        # sanity check
        for spec in self.primers.values():
            if not isinstance(spec, TensorSpec):
                raise ValueError(
                    "The values of the primers must be a subtype of the TensorSpec class. "
                    f"Got {type(spec)} instead."
                )
        super().__init__([])

    @property
    def device(self):
        return self._device

    @device.setter
    def device(self, value):
        self._device = torch.device(value)

    def to(self, dtype_or_device):
        if not isinstance(dtype_or_device, torch.dtype):
            self.device = dtype_or_device
        return super().to(dtype_or_device)

    def transform_observation_spec(
        self, observation_spec: CompositeSpec
    ) -> CompositeSpec:
        if not isinstance(observation_spec, CompositeSpec):
            raise ValueError(
                f"observation_spec was expected to be of type CompositeSpec. Got {type(observation_spec)} instead."
            )
        for key, spec in self.primers.items():
            if key in observation_spec:
                raise RuntimeError(
                    f"The key {key} is already in the observation_spec. This means "
                    f"that the value reset by TensorDictPrimer will confict with the "
                    f"value obtained through the call to `env.reset()`. Consider renaming "
                    f"the {key} key."
                )
            assert observation_spec.device == self.device
            observation_spec[key] = spec.to(self.device)
        return observation_spec

    def set_parent(self, parent: Union[Transform, EnvBase]) -> None:
        super().set_parent(parent)

    @property
    def _batch_size(self):
        return self.parent.batch_size

    @property
    def device(self):
        return self._device

    @device.setter
    def device(self, value):
        self._device = value

    def reset(self, tensordict: TensorDictBase) -> TensorDictBase:
        for key, spec in self.primers.items():
            if self.random:
                value = spec.rand(tensordict.batch_size)
            else:
                value = torch.full_like(
                    spec.rand(tensordict.batch_size),
                    self.default_value,
                )
            tensordict.set(key, value)
        return tensordict

    def __repr__(self) -> str:
        class_name = self.__class__.__name__
        return f"{class_name}(primers={self.primers}, default_value={self.default_value}, random={self.random})"


class PinMemoryTransform(Transform):
    """
    Calls pin_memory on the tensordict to facilitate writing on CUDA devices.

    """

    def __init__(self):
        super().__init__([])

    def _call(self, tensordict: TensorDictBase) -> TensorDictBase:
        return tensordict.pin_memory()


def _sum_left(val, dest):
    while val.ndimension() > dest.ndimension():
        val = val.sum(0)
    return val


class gSDENoise(Transform):
    inplace = False

    def __init__(
        self,
        state_dim=None,
        action_dim=None,
    ) -> None:
        super().__init__(keys_in=[])
        self.state_dim = state_dim
        self.action_dim = action_dim

    def reset(self, tensordict: TensorDictBase) -> TensorDictBase:
        tensordict = super().reset(tensordict=tensordict)
        if self.state_dim is None or self.action_dim is None:
            tensordict.set(
                "_eps_gSDE",
                torch.zeros(
                    *tensordict.batch_size,
                    1,
                    device=tensordict.device,
                ),
            )
        else:
            tensordict.set(
                "_eps_gSDE",
                torch.randn(
                    *tensordict.batch_size,
                    self.action_dim,
                    self.state_dim,
                    device=tensordict.device,
                ),
            )

        return tensordict


class VecNorm(Transform):
    """
    Moving average normalization layer for torchrl environments.
    VecNorm keeps track of the summary statistics of a dataset to standardize
    it on-the-fly. If the transform is in 'eval' mode, the running
    statistics are not updated.

    If multiple processes are running a similar environment, one can pass a
    TensorDictBase instance that is placed in shared memory: if so, every time
    the normalization layer is queried it will update the values for all
    processes that share the same reference.

    To use VecNorm at inference time and avoid updating the values with the new
    observations, one should substitute this layer by `vecnorm.to_observation_norm()`.

    Args:
        keys_in (iterable of str, optional): keys to be updated.
            default: ["next_observation", "reward"]
        shared_td (TensorDictBase, optional): A shared tensordict containing the
            keys of the transform.
        decay (number, optional): decay rate of the moving average.
            default: 0.99
        eps (number, optional): lower bound of the running standard
            deviation (for numerical underflow). Default is 1e-4.

    Examples:
        >>> from torchrl.envs.libs.gym import GymEnv
        >>> t = VecNorm(decay=0.9)
        >>> env = GymEnv("Pendulum-v0")
        >>> env = TransformedEnv(env, t)
        >>> tds = []
        >>> for _ in range(1000):
        ...     td = env.rand_step()
        ...     if td.get("done"):
        ...         _ = env.reset()
        ...     tds += [td]
        >>> tds = torch.stack(tds, 0)
        >>> print((abs(tds.get("next_observation").mean(0))<0.2).all())
        tensor(True)
        >>> print((abs(tds.get("next_observation").std(0)-1)<0.2).all())
        tensor(True)

    """

    inplace = True

    def __init__(
        self,
        keys_in: Optional[Sequence[str]] = None,
        shared_td: Optional[TensorDictBase] = None,
        lock: mp.Lock = None,
        decay: float = 0.9999,
        eps: float = 1e-4,
    ) -> None:
        if lock is None:
            lock = mp.Lock()
        if keys_in is None:
            keys_in = ["next_observation", "reward"]
        super().__init__(keys_in)
        self._td = shared_td
        if shared_td is not None and not (
            shared_td.is_shared() or shared_td.is_memmap()
        ):
            raise RuntimeError(
                "shared_td must be either in shared memory or a memmap " "tensordict."
            )
        if shared_td is not None:
            for key in keys_in:
                if (
                    (key + "_sum" not in shared_td.keys())
                    or (key + "_ssq" not in shared_td.keys())
                    or (key + "_count" not in shared_td.keys())
                ):
                    raise KeyError(
                        f"key {key} not present in the shared tensordict "
                        f"with keys {shared_td.keys()}"
                    )

        self.lock = lock
        self.decay = decay
        self.eps = eps

    def _call(self, tensordict: TensorDictBase) -> TensorDictBase:
        if self.lock is not None:
            self.lock.acquire()

        for key in self.keys_in:
            if key not in tensordict.keys():
                continue
            self._init(tensordict, key)
            # update and standardize
            new_val = self._update(
                key, tensordict.get(key), N=max(1, tensordict.numel())
            )

            tensordict.set_(key, new_val)

        if self.lock is not None:
            self.lock.release()

        return tensordict

    def _init(self, tensordict: TensorDictBase, key: str) -> None:
        if self._td is None or key + "_sum" not in self._td.keys():
            td_view = tensordict.view(-1)
            td_select = td_view[0]
            d = {key + "_sum": torch.zeros_like(td_select.get(key))}
            d.update({key + "_ssq": torch.zeros_like(td_select.get(key))})
            d.update(
                {
                    key
                    + "_count": torch.zeros(
                        1, device=td_select.get(key).device, dtype=torch.float
                    )
                }
            )
            if self._td is None:
                self._td = TensorDict(d, batch_size=[])
            else:
                self._td.update(d)
        else:
            pass

    def _update(self, key, value, N) -> torch.Tensor:
        _sum = self._td.get(key + "_sum")
        _ssq = self._td.get(key + "_ssq")
        _count = self._td.get(key + "_count")

        _sum = self._td.get(key + "_sum")
        value_sum = _sum_left(value, _sum)
        _sum *= self.decay
        _sum += value_sum
        self._td.set_(key + "_sum", _sum, no_check=True)

        _ssq = self._td.get(key + "_ssq")
        value_ssq = _sum_left(value.pow(2), _ssq)
        _ssq *= self.decay
        _ssq += value_ssq
        self._td.set_(key + "_ssq", _ssq, no_check=True)

        _count = self._td.get(key + "_count")
        _count *= self.decay
        _count += N
        self._td.set_(key + "_count", _count, no_check=True)

        mean = _sum / _count
        std = (_ssq / _count - mean.pow(2)).clamp_min(self.eps).sqrt()
        return (value - mean) / std.clamp_min(self.eps)

    def to_observation_norm(self) -> Union[Compose, ObservationNorm]:
        """Converts VecNorm into an ObservationNorm class that can be used
        at inference time.

        """
        out = []
        for key in self.keys_in:
            _sum = self._td.get(key + "_sum")
            _ssq = self._td.get(key + "_ssq")
            _count = self._td.get(key + "_count")
            mean = _sum / _count
            std = (_ssq / _count - mean.pow(2)).clamp_min(self.eps).sqrt()

            _out = ObservationNorm(
                loc=mean,
                scale=std,
                standard_normal=True,
                keys_in=self.keys_in,
            )
            if len(self.keys_in) == 1:
                return _out
            else:
                out += ObservationNorm
        return Compose(*out)

    @staticmethod
    def build_td_for_shared_vecnorm(
        env: EnvBase,
        keys_prefix: Optional[Sequence[str]] = None,
        memmap: bool = False,
    ) -> TensorDictBase:
        """Creates a shared tensordict that can be sent to different processes
        for normalization across processes.

        Args:
            env (EnvBase): example environment to be used to create the
                tensordict
            keys_prefix (iterable of str, optional): prefix of the keys that
                have to be normalized. Default is `["next_", "reward"]`
            memmap (bool): if True, the resulting tensordict will be cast into
                memmory map (using `memmap_()`). Otherwise, the tensordict
                will be placed in shared memory.

        Returns:
            A memory in shared memory to be sent to each process.

        Examples:
            >>> from torch import multiprocessing as mp
            >>> queue = mp.Queue()
            >>> env = make_env()
            >>> td_shared = VecNorm.build_td_for_shared_vecnorm(env,
            ...     ["next_observation", "reward"])
            >>> assert td_shared.is_shared()
            >>> queue.put(td_shared)
            >>> # on workers
            >>> v = VecNorm(shared_td=queue.get())
            >>> env = TransformedEnv(make_env(), v)

        """
        if keys_prefix is None:
            keys_prefix = ["next_", "reward"]
        td = make_tensordict(env)
        keys = set(
            key
            for key in td.keys()
            if any(key.startswith(_prefix) for _prefix in keys_prefix)
        )
        td_select = td.select(*keys)
        if td.batch_dims:
            raise RuntimeError(
                f"VecNorm should be used with non-batched environments. "
                f"Got batch_size={td.batch_size}"
            )
        for key in keys:
            td_select.set(key + "_ssq", td_select.get(key).clone())
            td_select.set(
                key + "_count",
                torch.zeros(
                    *td.batch_size,
                    1,
                    device=td_select.device,
                    dtype=torch.float,
                ),
            )
            td_select.rename_key(key, key + "_sum")
        td_select.zero_()
        if memmap:
            return td_select.memmap_()
        return td_select.share_memory_()

    def get_extra_state(self) -> OrderedDict:
        return collections.OrderedDict({"lock": self.lock, "td": self._td})

    def set_extra_state(self, state: OrderedDict) -> None:
        lock = state["lock"]
        if lock is not None:
            """
            since locks can't be serialized, we have use cases for stripping them
            for example in ParallelEnv, in which case keep the lock we already have
            to avoid an updated tensor dict being sent between processes to erase locks
            """
            self.lock = lock
        td = state["td"]
        if td is not None and not td.is_shared():
            raise RuntimeError(
                "Only shared tensordicts can be set in VecNorm transforms"
            )
        self._td = td

    def __repr__(self) -> str:
        return (
            f"{self.__class__.__name__}(decay={self.decay:4.4f},"
            f"eps={self.eps:4.4f}, keys={self.keys_in})"
        )<|MERGE_RESOLUTION|>--- conflicted
+++ resolved
@@ -1607,14 +1607,6 @@
                 f"It seems that 'next_'-like keys are being concatenated to a non 'next_' key {out_key}. This may result in unwanted behaviours, and the 'next_' flag is missing from the output key."
                 f"Consider renaming the out_key to 'next_{out_key}'"
             )
-<<<<<<< HEAD
-        super(CatTensors, self).__init__(
-            keys_in=sorted(list(self.keys_in)), keys_out=[out_key]
-        )
-        self.dim = dim
-        self.del_keys = del_keys
-        self.unsqueeze_if_oor = unsqueeze_if_oor
-=======
 
     def _find_keys_in(self):
         parent = self.parent
@@ -1625,7 +1617,6 @@
                 keys_in.append(key)
         self._check_keys_in(keys_in, self.keys_out[0])
         return sorted(keys_in)
->>>>>>> 417817ab
 
     def _call(self, tensordict: TensorDictBase) -> TensorDictBase:
         if not self._initialized:
