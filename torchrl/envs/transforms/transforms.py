# Copyright (c) Meta Plobs_dictnc. and affiliates.
#
# This source code is licensed under the MIT license found in the
# LICENSE file in the root directory of this source tree.

from __future__ import annotations

import collections
import multiprocessing as mp
from copy import deepcopy, copy
from textwrap import indent
from typing import Any, List, Optional, OrderedDict, Sequence, Union
from warnings import warn

import torch
from torch import nn, Tensor

try:
    from torchvision.transforms.functional import center_crop
    from torchvision.transforms.functional_tensor import (
        resize,
    )  # as of now resize is imported from torchvision

    _has_tv = True
except ImportError:
    _has_tv = False

from torchrl.data.tensor_specs import (
    BoundedTensorSpec,
    CompositeSpec,
    ContinuousBox,
    NdUnboundedContinuousTensorSpec,
    TensorSpec,
    UnboundedContinuousTensorSpec,
    BinaryDiscreteTensorSpec,
    DEVICE_TYPING,
)
from torchrl.data.tensordict.tensordict import TensorDictBase, TensorDict
from torchrl.envs.common import EnvBase, make_tensordict
from torchrl.envs.transforms import functional as F
from torchrl.envs.transforms.utils import FiniteTensor
from torchrl.envs.utils import step_mdp

__all__ = [
    "Transform",
    "TransformedEnv",
    "RewardClipping",
    "Resize",
    "CenterCrop",
    "GrayScale",
    "Compose",
    "ToTensorImage",
    "ObservationNorm",
    "FlattenObservation",
    "UnsqueezeTransform",
    "RewardScaling",
    "ObservationTransform",
    "CatFrames",
    "FiniteTensorDictCheck",
    "DoubleToFloat",
    "CatTensors",
    "NoopResetEnv",
    "BinarizeReward",
    "PinMemoryTransform",
    "VecNorm",
    "gSDENoise",
    "TensorDictPrimer",
]

IMAGE_KEYS = ["next_pixels"]
_MAX_NOOPS_TRIALS = 10


def _apply_to_composite(function):
    def new_fun(self, observation_spec):
        if isinstance(observation_spec, CompositeSpec):
            d = observation_spec._specs
            for key_in, key_out in zip(self.keys_in, self.keys_out):
                if key_in in observation_spec.keys():
                    d[key_out] = function(self, observation_spec[key_in])
            return CompositeSpec(**d)
        else:
            return function(self, observation_spec)

    return new_fun


class Transform(nn.Module):
    """Environment transform parent class.

    In principle, a transform receives a tensordict as input and returns (
    the same or another) tensordict as output, where a series of values have
    been modified or created with a new key. When instantiating a new
    transform, the keys that are to be read from are passed to the
    constructor via the `keys` argument.

    Transforms are to be combined with their target environments with the
    TransformedEnv class, which takes as arguments an `EnvBase` instance
    and a transform. If multiple transforms are to be used, they can be
    concatenated using the `Compose` class.
    A transform can be stateless or stateful (e.g. CatTransform). Because of
    this, Transforms support the `reset` operation, which should reset the
    transform to its initial state (such that successive trajectories are kept
    independent).

    Notably, `Transform` subclasses take care of transforming the affected
    specs from an environment: when querying
    `transformed_env.observation_spec`, the resulting objects will describe
    the specs of the transformed_in tensors.

    """

    invertible = False

    def __init__(
        self,
        keys_in: Sequence[str],
        keys_out: Optional[Sequence[str]] = None,
        keys_inv_in: Optional[Sequence[str]] = None,
        keys_inv_out: Optional[Sequence[str]] = None,
    ):
        super().__init__()
        self.keys_in = keys_in
        if keys_out is None:
            keys_out = copy(self.keys_in)
        self.keys_out = keys_out
        if keys_inv_in is None:
            keys_inv_in = []
        self.keys_inv_in = keys_inv_in
        if keys_inv_out is None:
            keys_inv_out = copy(self.keys_inv_in)
        self.keys_inv_out = keys_inv_out
        self.__dict__["_parent"] = None

    def reset(self, tensordict: TensorDictBase) -> TensorDictBase:
        """Resets a tranform if it is stateful."""
        return tensordict

    def _check_inplace(self) -> None:
        if not hasattr(self, "inplace"):
            raise AttributeError(
                f"Transform of class {self.__class__.__name__} has no "
                f"attribute inplace, consider implementing it."
            )

    def init(self, tensordict) -> None:
        pass

    def _apply_transform(self, obs: torch.Tensor) -> None:
        """Applies the transform to a tensor.
        This operation can be called multiple times (if multiples keys of the
        tensordict match the keys of the transform).

        """
        raise NotImplementedError

    def _call(self, tensordict: TensorDictBase) -> TensorDictBase:
        """Reads the input tensordict, and for the selected keys, applies the
        transform.

        """
        self._check_inplace()
        for key_in, key_out in zip(self.keys_in, self.keys_out):
            if key_in in tensordict.keys():
                observation = self._apply_transform(tensordict.get(key_in))
                tensordict.set(key_out, observation, inplace=self.inplace)
        return tensordict

    def forward(self, tensordict: TensorDictBase) -> TensorDictBase:
        self._call(tensordict)
        return tensordict

    def _inv_apply_transform(self, obs: torch.Tensor) -> torch.Tensor:
        if self.invertible:
            raise NotImplementedError
        else:
            return obs

    def _inv_call(self, tensordict: TensorDictBase) -> TensorDictBase:
        self._check_inplace()
        for key_in, key_out in zip(self.keys_inv_in, self.keys_inv_out):
            if key_in in tensordict.keys():
                observation = self._inv_apply_transform(tensordict.get(key_in))
                tensordict.set(key_out, observation, inplace=self.inplace)
        return tensordict

    def inv(self, tensordict: TensorDictBase) -> TensorDictBase:
        self._inv_call(tensordict)
        return tensordict

    def transform_input_spec(self, input_spec: TensorSpec) -> TensorSpec:
        """Transforms the input spec such that the resulting spec matches
        transform mapping.

        Args:
            input_spec (TensorSpec): spec before the transform

        Returns:
            expected spec after the transform

        """
        return input_spec

    def transform_observation_spec(self, observation_spec: TensorSpec) -> TensorSpec:
        """Transforms the observation spec such that the resulting spec
        matches transform mapping.

        Args:
            observation_spec (TensorSpec): spec before the transform

        Returns:
            expected spec after the transform

        """
        return observation_spec

    def transform_reward_spec(self, reward_spec: TensorSpec) -> TensorSpec:
        """Transforms the reward spec such that the resulting spec matches
        transform mapping.

        Args:
            reward_spec (TensorSpec): spec before the transform

        Returns:
            expected spec after the transform

        """

        return reward_spec

    def dump(self, **kwargs) -> None:
        pass

    def __repr__(self) -> str:
        return f"{self.__class__.__name__}(keys={self.keys_in})"

    def set_parent(self, parent: Union[Transform, EnvBase]) -> None:
        self.__dict__["_parent"] = parent

    @property
    def parent(self) -> EnvBase:
        if not hasattr(self, "_parent"):
            raise AttributeError("transform parent uninitialized")
        parent = self._parent
        if parent is None:
            return parent
        if not isinstance(parent, EnvBase):
            # if it's not an env, it should be a Compose transform
            if not isinstance(parent, Compose):
                raise ValueError(
                    "A transform parent must be either another Compose transform or an environment object."
                )
            out = TransformedEnv(
                parent.parent.base_env,
            )
            for transform in parent.transforms:
                if transform is self:
                    break
                out.append_transform(transform)
        elif isinstance(parent, TransformedEnv):
            out = TransformedEnv(parent.base_env)
        else:
            raise ValueError(f"parent is of type {type(parent)}")
        return out

    def empty_cache(self):
        if self.parent is not None:
            self.parent.empty_cache()


class TransformedEnv(EnvBase):
    """
    A transformed environment.

    Args:
        env (EnvBase): original environment to be transformed_in.
        transform (Transform, optional): transform to apply to the tensordict resulting
            from `env.step(td)`. If none is provided, an empty Compose
            placeholder in an eval mode is used.
        cache_specs (bool, optional): if True, the specs will be cached once
            and for all after the first call (i.e. the specs will be
            transformed_in only once). If the transform changes during
            training, the original spec transform may not be valid anymore,
            in which case this value should be set  to `False`. Default is
            `True`.

    Examples:
        >>> env = GymEnv("Pendulum-v0")
        >>> transform = RewardScaling(0.0, 1.0)
        >>> transformed_env = TransformedEnv(env, transform)

    """

    def __init__(
        self,
        env: EnvBase,
        transform: Optional[Transform] = None,
        cache_specs: bool = True,
        **kwargs,
    ):
        kwargs.setdefault("device", env.device)
        device = kwargs["device"]
        super().__init__(**kwargs)
        self._set_env(env, device)
        if transform is None:
            transform = Compose()
            transform.set_parent(self)
        else:
            transform = transform.to(device)
        transform.eval()
        self.transform = transform

        self._last_obs = None
        self.cache_specs = cache_specs

        self._reward_spec = None
        self._observation_spec = None
        self.batch_size = self.base_env.batch_size

    def _set_env(self, env: EnvBase, device) -> None:
        self.base_env = env.to(device)
        # updates need not be inplace, as transforms may modify values out-place
        self.base_env._inplace_update = False

    @property
    def batch_locked(self) -> bool:
        return self.base_env.batch_locked

    @batch_locked.setter
    def batch_locked(self, value):
        raise RuntimeError("batch_locked is a read-only property")

    @property
    def run_type_checks(self) -> bool:
        return self.base_env.run_type_checks

    @run_type_checks.setter
    def run_type_checks(self, value):
        raise RuntimeError(
            "run_type_checks is a read-only property for TransformedEnvs"
        )

    @property
    def _inplace_update(self):
        return self.base_env._inplace_update

    @property
    def observation_spec(self) -> TensorSpec:
        """Observation spec of the transformed environment"""
        if self._observation_spec is None or not self.cache_specs:
            observation_spec = self.transform.transform_observation_spec(
                deepcopy(self.base_env.observation_spec)
            )
            if self.cache_specs:
                self._observation_spec = observation_spec
        else:
            observation_spec = self._observation_spec
        return observation_spec

    @property
    def action_spec(self) -> TensorSpec:
        """Action spec of the transformed environment"""
        return self.input_spec["action"]

    @property
    def input_spec(self) -> TensorSpec:
        """Action spec of the transformed environment"""

        if self._input_spec is None or not self.cache_specs:
            input_spec = self.transform.transform_input_spec(
                deepcopy(self.base_env.input_spec)
            )
            if self.cache_specs:
                self._input_spec = input_spec
        else:
            input_spec = self._input_spec
        return input_spec

    @property
    def reward_spec(self) -> TensorSpec:
        """Reward spec of the transformed environment"""

        if self._reward_spec is None or not self.cache_specs:
            reward_spec = self.transform.transform_reward_spec(
                deepcopy(self.base_env.reward_spec)
            )
            if self.cache_specs:
                self._reward_spec = reward_spec
        else:
            reward_spec = self._reward_spec
        return reward_spec

    def _step(self, tensordict: TensorDictBase) -> TensorDictBase:
        # selected_keys = [key for key in tensordict.keys() if "action" in key]
        # tensordict_in = tensordict.select(*selected_keys).clone()
        tensordict_in = self.transform.inv(tensordict.clone(recurse=False))
        tensordict_out = self.base_env.step(tensordict_in)
        # tensordict should already have been processed by the transforms
        # for logging purposes
        tensordict_out = self.transform(tensordict_out)
        return tensordict_out

    def set_seed(self, seed: int, static_seed: bool = False) -> int:
        """Set the seeds of the environment"""
        return self.base_env.set_seed(seed, static_seed=static_seed)

    def _reset(self, tensordict: Optional[TensorDictBase] = None, **kwargs):
        out_tensordict = self.base_env.reset(execute_step=False, **kwargs)
        out_tensordict = self.transform.reset(out_tensordict)
        out_tensordict = self.transform(out_tensordict)
        return out_tensordict

    def state_dict(self) -> OrderedDict:
        state_dict = self.transform.state_dict()
        return state_dict

    def load_state_dict(self, state_dict: OrderedDict, **kwargs) -> None:
        self.transform.load_state_dict(state_dict, **kwargs)

    def eval(self) -> TransformedEnv:
        if "transform" in self.__dir__():
            # when calling __init__, eval() is called but transforms are not set
            # yet.
            self.transform.eval()
        return self

    def train(self, mode: bool = True) -> TransformedEnv:
        self.transform.train(mode)
        return self

    @property
    def is_closed(self) -> bool:
        return self.base_env.is_closed

    @is_closed.setter
    def is_closed(self, value: bool):
        self.base_env.is_closed = value

    def is_done_get_fn(self) -> bool:
        if self._is_done is None:
            return self.base_env.is_done
        return self._is_done.all()

    def is_done_set_fn(self, val: torch.Tensor) -> None:
        self._is_done = val

    is_done = property(is_done_get_fn, is_done_set_fn)

    def close(self):
        self.base_env.close()
        self.is_closed = True

    def empty_cache(self):
        self._observation_spec = None
        self._input_spec = None
        self._reward_spec = None

    def append_transform(self, transform: Transform) -> None:
        self._erase_metadata()
        if not isinstance(transform, Transform):
            raise ValueError(
                "TransformedEnv.append_transform expected a transform but received an object of "
                f"type {type(transform)} instead."
            )
        transform = transform.to(self.device)
        if not isinstance(self.transform, Compose):
            prev_transform = self.transform
            self.transform = Compose()
            self.transform.append(prev_transform)
            self.transform.set_parent(self)
        self.transform.append(transform)

    def insert_transform(self, index: int, transform: Transform) -> None:
        if not isinstance(transform, Transform):
            raise ValueError(
                "TransformedEnv.insert_transform expected a transform but received an object of "
                f"type {type(transform)} instead."
            )
        transform = transform.to(self.device)
        if not isinstance(self.transform, Compose):
            self.transform = Compose(self.transform)
            self.transform.set_parent(self)

        self.transform.insert(index, transform)
        self._erase_metadata()

    def __getattr__(self, attr: str) -> Any:
        if attr in self.__dir__():
            return super().__getattr__(
                attr
            )  # make sure that appropriate exceptions are raised
        elif attr.startswith("__"):
            raise AttributeError(
                "passing built-in private methods is "
                f"not permitted with type {type(self)}. "
                f"Got attribute {attr}."
            )
        elif "base_env" in self.__dir__():
            base_env = self.__getattr__("base_env")
            return getattr(base_env, attr)

        raise AttributeError(
            f"env not set in {self.__class__.__name__}, cannot access {attr}"
        )

    def __repr__(self) -> str:
        env_str = indent(f"env={self.base_env}", 4 * " ")
        t_str = indent(f"transform={self.transform}", 4 * " ")
        return f"TransformedEnv(\n{env_str},\n{t_str})"

    def _erase_metadata(self):
        if self.cache_specs:
            self._input_spec = None
            self._observation_spec = None
            self._reward_spec = None

    def to(self, device: DEVICE_TYPING) -> TransformedEnv:
        self.base_env.to(device)
        self.device = torch.device(device)
        self.transform.to(device)

        self.is_done = self.is_done.to(device)

        if self.cache_specs:
            self._input_spec = None
            self._observation_spec = None
            self._reward_spec = None
        return self

    def __setattr__(self, key, value):
        propobj = getattr(self.__class__, key, None)

        if isinstance(value, Transform):
            value.set_parent(self)
        if isinstance(propobj, property):
            ancestors = list(__class__.__mro__)[::-1]
            while isinstance(propobj, property):
                if propobj.fset is not None:
                    return propobj.fset(self, value)
                propobj = getattr(ancestors.pop(), key, None)
            else:
                raise AttributeError(f"can't set attribute {key}")
        else:
            return super().__setattr__(key, value)

    def __del__(self):
        # we may delete a TransformedEnv that contains an env contained by another
        # transformed env and that we don't want to close
        pass


class ObservationTransform(Transform):
    """
    Abstract class for transformations of the observations.

    """

    inplace = False

    def __init__(
        self,
        keys_in: Optional[Sequence[str]] = None,
        keys_out: Optional[Sequence[str]] = None,
    ):
        if keys_in is None:
            keys_in = [
                "next_observation",
                "next_pixels",
                "next_observation_state",
            ]
        super(ObservationTransform, self).__init__(keys_in=keys_in, keys_out=keys_out)


class Compose(Transform):
    """
    Composes a chain of transforms.

    Examples:
        >>> env = GymEnv("Pendulum-v0")
        >>> transforms = [RewardScaling(1.0, 1.0), RewardClipping(-2.0, 2.0)]
        >>> transforms = Compose(*transforms)
        >>> transformed_env = TransformedEnv(env, transforms)

    """

    inplace = False

    def __init__(self, *transforms: Transform):
        super().__init__(keys_in=[])
        self.transforms = nn.ModuleList(transforms)
        for t in self.transforms:
            t.set_parent(self)

    def _call(self, tensordict: TensorDictBase) -> TensorDictBase:
        for t in self.transforms:
            tensordict = t(tensordict)
        return tensordict

    def _inv_call(self, tensordict: TensorDictBase) -> TensorDictBase:
        for t in self.transforms[::-1]:
            tensordict = t.inv(tensordict)
        return tensordict

    def transform_input_spec(self, input_spec: TensorSpec) -> TensorSpec:
        for t in self.transforms[::-1]:
            input_spec = t.transform_input_spec(input_spec)
        return input_spec

    def transform_observation_spec(self, observation_spec: TensorSpec) -> TensorSpec:
        for t in self.transforms:
            observation_spec = t.transform_observation_spec(observation_spec)
        return observation_spec

    def transform_reward_spec(self, reward_spec: TensorSpec) -> TensorSpec:
        for t in self.transforms:
            reward_spec = t.transform_reward_spec(reward_spec)
        return reward_spec

    def __getitem__(self, item: Union[int, slice, List]) -> Union:
        transform = self.transforms
        transform = transform[item]
        if not isinstance(transform, Transform):
            out = Compose(*self.transforms[item])
            out.set_parent(self.parent)
            return out
        return transform

    def dump(self, **kwargs) -> None:
        for t in self:
            t.dump(**kwargs)

    def reset(self, tensordict: TensorDictBase) -> TensorDictBase:
        for t in self.transforms:
            tensordict = t.reset(tensordict)
        return tensordict

    def init(self, tensordict: TensorDictBase) -> None:
        for t in self.transforms:
            t.init(tensordict)

    def append(self, transform):
        self.empty_cache()
        if not isinstance(transform, Transform):
            raise ValueError(
                "Compose.append expected a transform but received an object of "
                f"type {type(transform)} instead."
            )
        transform.eval()
        self.transforms.append(transform)
        transform.set_parent(self)

    def insert(self, index: int, transform: Transform) -> None:
        if not isinstance(transform, Transform):
            raise ValueError(
                "Compose.append expected a transform but received an object of "
                f"type {type(transform)} instead."
            )

        if abs(index) > len(self.transforms):
            raise ValueError(
                f"Index expected to be between [-{len(self.transforms)}, {len(self.transforms)}] got index={index}"
            )

        self.empty_cache()
        if index < 0:
            index = index + len(self.transforms)
        transform.eval()
        self.transforms.insert(index, transform)
        transform.set_parent(self)

    def to(self, dest: Union[torch.dtype, DEVICE_TYPING]) -> Compose:
        for t in self.transforms:
            t.to(dest)
        return super().to(dest)

    def __iter__(self):
        return iter(self.transforms)

    def __len__(self):
        return len(self.transforms)

    def __repr__(self) -> str:
        layers_str = ",\n".join(
            [indent(str(trsf), 4 * " ") for trsf in self.transforms]
        )
        return f"{self.__class__.__name__}(\n{indent(layers_str, 4 * ' ')})"


class ToTensorImage(ObservationTransform):
    """Transforms a numpy-like image (3 x W x H) to a pytorch image
    (3 x W x H).

    Transforms an observation image from a (... x W x H x 3) 0..255 uint8
    tensor to a single/double precision floating point (3 x W x H) tensor
    with values between 0 and 1.

    Args:
        unsqueeze (bool): if True, the observation tensor is unsqueezed
            along the first dimension. default=False.
        dtype (torch.dtype, optional): dtype to use for the resulting
            observations.

    Examples:
        >>> transform = ToTensorImage(keys_in=["next_pixels"])
        >>> ri = torch.randint(0, 255, (1,1,10,11,3), dtype=torch.uint8)
        >>> td = TensorDict(
        ...     {"next_pixels": ri},
        ...     [1, 1])
        >>> _ = transform(td)
        >>> obs = td.get("next_pixels")
        >>> print(obs.shape, obs.dtype)
        torch.Size([1, 1, 3, 10, 11]) torch.float32
    """

    inplace = False

    def __init__(
        self,
        unsqueeze: bool = False,
        dtype: Optional[torch.device] = None,
        keys_in: Optional[Sequence[str]] = None,
        keys_out: Optional[Sequence[str]] = None,
    ):
        if keys_in is None:
            keys_in = IMAGE_KEYS  # default
        super().__init__(keys_in=keys_in, keys_out=keys_out)
        self.unsqueeze = unsqueeze
        self.dtype = dtype if dtype is not None else torch.get_default_dtype()

    def _apply_transform(self, observation: torch.FloatTensor) -> torch.Tensor:
        observation = observation.div(255).to(self.dtype)
        observation = observation.permute(
            *list(range(observation.ndimension() - 3)), -1, -3, -2
        )
        if observation.ndimension() == 3 and self.unsqueeze:
            observation = observation.unsqueeze(0)
        return observation

    @_apply_to_composite
    def transform_observation_spec(self, observation_spec: TensorSpec) -> TensorSpec:
        observation_spec = self._pixel_observation(deepcopy(observation_spec))
        observation_spec.shape = torch.Size(
            [
                *observation_spec.shape[:-3],
                observation_spec.shape[-1],
                observation_spec.shape[-3],
                observation_spec.shape[-2],
            ]
        )
        observation_spec.dtype = self.dtype
        return observation_spec

    def _pixel_observation(self, spec: TensorSpec) -> None:
        if isinstance(spec.space, ContinuousBox):
            spec.space.maximum = self._apply_transform(spec.space.maximum)
            spec.space.minimum = self._apply_transform(spec.space.minimum)
        return spec


class RewardClipping(Transform):
    """
    Clips the reward between `clamp_min` and `clamp_max`.

    Args:
        clip_min (scalar): minimum value of the resulting reward.
        clip_max (scalar): maximum value of the resulting reward.

    """

    inplace = True

    def __init__(
        self,
        clamp_min: float = None,
        clamp_max: float = None,
        keys_in: Optional[Sequence[str]] = None,
        keys_out: Optional[Sequence[str]] = None,
    ):
        if keys_in is None:
            keys_in = ["reward"]
        super().__init__(keys_in=keys_in, keys_out=keys_out)
        clamp_min_tensor = (
            clamp_min if isinstance(clamp_min, Tensor) else torch.tensor(clamp_min)
        )
        clamp_max_tensor = (
            clamp_max if isinstance(clamp_max, Tensor) else torch.tensor(clamp_max)
        )
        self.register_buffer("clamp_min", clamp_min_tensor)
        self.register_buffer("clamp_max", clamp_max_tensor)

    def _apply_transform(self, reward: torch.Tensor) -> torch.Tensor:
        if self.clamp_max is not None and self.clamp_min is not None:
            reward = reward.clamp_(self.clamp_min, self.clamp_max)
        elif self.clamp_min is not None:
            reward = reward.clamp_min_(self.clamp_min)
        elif self.clamp_max is not None:
            reward = reward.clamp_max_(self.clamp_max)
        return reward

    def transform_reward_spec(self, reward_spec: TensorSpec) -> TensorSpec:
        if isinstance(reward_spec, UnboundedContinuousTensorSpec):
            return BoundedTensorSpec(
                self.clamp_min,
                self.clamp_max,
                device=reward_spec.device,
                dtype=reward_spec.dtype,
            )
        else:
            raise NotImplementedError(
                f"{self.__class__.__name__}.transform_reward_spec not "
                f"implemented for tensor spec of type"
                f" {type(reward_spec).__name__}"
            )

    def __repr__(self) -> str:
        return (
            f"{self.__class__.__name__}("
            f"clamp_min={float(self.clamp_min):4.4f}, clamp_max"
            f"={float(self.clamp_max):4.4f}, keys={self.keys_in})"
        )


class BinarizeReward(Transform):
    """
    Maps the reward to a binary value (0 or 1) if the reward is null or
    non-null, respectively.

    """

    inplace = True

    def __init__(
        self,
        keys_in: Optional[Sequence[str]] = None,
        keys_out: Optional[Sequence[str]] = None,
    ):
        if keys_in is None:
            keys_in = ["reward"]
        super().__init__(keys_in=keys_in, keys_out=keys_out)

    def _apply_transform(self, reward: torch.Tensor) -> torch.Tensor:
        if not reward.shape or reward.shape[-1] != 1:
            raise RuntimeError(
                f"Reward shape last dimension must be singleton, got reward of shape {reward.shape}"
            )
        return (reward > 0.0).to(torch.long)

    def transform_reward_spec(self, reward_spec: TensorSpec) -> TensorSpec:
        return BinaryDiscreteTensorSpec(n=1, device=reward_spec.device)


class Resize(ObservationTransform):
    """
    Resizes an pixel observation.

    Args:
        w (int): resulting width
        h (int): resulting height
        interpolation (str): interpolation method
    """

    inplace = False

    def __init__(
        self,
        w: int,
        h: int,
        interpolation: str = "bilinear",
        keys_in: Optional[Sequence[str]] = None,
        keys_out: Optional[Sequence[str]] = None,
    ):
        if not _has_tv:
            raise ImportError(
                "Torchvision not found. The Resize transform relies on "
                "torchvision implementation. "
                "Consider installing this dependency."
            )
        if keys_in is None:
            keys_in = IMAGE_KEYS  # default
        super().__init__(keys_in=keys_in, keys_out=keys_out)
        self.w = int(w)
        self.h = int(h)
        self.interpolation = interpolation

    def _apply_transform(self, observation: torch.Tensor) -> torch.Tensor:
        # flatten if necessary
        if observation.shape[-2:] == torch.Size([self.w, self.h]):
            return observation
        ndim = observation.ndimension()
        if ndim > 4:
            sizes = observation.shape[:-3]
            observation = torch.flatten(observation, 0, ndim - 4)
        observation = resize(
            observation, [self.w, self.h], interpolation=self.interpolation
        )
        if ndim > 4:
            observation = observation.unflatten(0, sizes)

        return observation

    @_apply_to_composite
    def transform_observation_spec(self, observation_spec: TensorSpec) -> TensorSpec:
        observation_spec = deepcopy(observation_spec)
        space = observation_spec.space
        if isinstance(space, ContinuousBox):
            space.minimum = self._apply_transform(space.minimum)
            space.maximum = self._apply_transform(space.maximum)
            observation_spec.shape = space.minimum.shape
        else:
            observation_spec.shape = self._apply_transform(
                torch.zeros(observation_spec.shape)
            ).shape

        return observation_spec

    def __repr__(self) -> str:
        return (
            f"{self.__class__.__name__}("
            f"w={int(self.w)}, h={int(self.h)}, "
            f"interpolation={self.interpolation}, keys={self.keys_in})"
        )


class CenterCrop(ObservationTransform):
    """Crops the center of an image

    Args:
        w (int): resulting width
        h (int, optional): resulting height. If None, then w is used (square crop).
    """

    inplace = False

    def __init__(
        self,
        w: int,
        h: int = None,
        keys_in: Optional[Sequence[str]] = None,
    ):
        if not _has_tv:
            raise ImportError(
                "Torchvision not found. The Resize transform relies on "
                "torchvision implementation. "
                "Consider installing this dependency."
            )
        if keys_in is None:
            keys_in = IMAGE_KEYS  # default
        super().__init__(keys_in=keys_in)
        self.w = w
        self.h = h if h else w

    def _apply_transform(self, observation: torch.Tensor) -> torch.Tensor:
        observation = center_crop(observation, [self.w, self.h])
        return observation

    def transform_observation_spec(self, observation_spec: TensorSpec) -> TensorSpec:
        if isinstance(observation_spec, CompositeSpec):
            return CompositeSpec(
                **{
                    key: self.transform_observation_spec(_obs_spec)
                    if key in self.keys_in
                    else _obs_spec
                    for key, _obs_spec in observation_spec._specs.items()
                }
            )
        else:
            _observation_spec = deepcopy(observation_spec)

        space = _observation_spec.space
        if isinstance(space, ContinuousBox):
            space.minimum = self._apply_transform(space.minimum)
            space.maximum = self._apply_transform(space.maximum)
            _observation_spec.shape = space.minimum.shape
        else:
            _observation_spec.shape = self._apply_transform(
                torch.zeros(_observation_spec.shape)
            ).shape

        observation_spec = _observation_spec
        return observation_spec

    def __repr__(self) -> str:
        return (
            f"{self.__class__.__name__}("
            f"w={float(self.w):4.4f}, h={float(self.h):4.4f}, "
        )


class FlattenObservation(ObservationTransform):
    """Flatten adjacent dimensions of a tensor.

    Args:
        first_dim (int, optional): first dimension of the dimensions to flatten.
            Default is 0.
        last_dim (int, optional): last dimension of the dimensions to flatten.
            Default is -3.
    """

    inplace = False

    def __init__(
        self,
        first_dim: int = 0,
        last_dim: int = -3,
        keys_in: Optional[Sequence[str]] = None,
    ):
        if not _has_tv:
            raise ImportError(
                "Torchvision not found. The Resize transform relies on "
                "torchvision implementation. "
                "Consider installing this dependency."
            )
        if keys_in is None:
            keys_in = IMAGE_KEYS  # default
        super().__init__(keys_in=keys_in)
        self.first_dim = first_dim
        self.last_dim = last_dim

    def _apply_transform(self, observation: torch.Tensor) -> torch.Tensor:
        observation = torch.flatten(observation, self.first_dim, self.last_dim)
        return observation

    def set_parent(self, parent: Union[Transform, EnvBase]) -> None:
        out = super().set_parent(parent)
        observation_spec = self.parent.observation_spec
        for key in self.keys_in:
            if key in observation_spec:
                observation_spec = observation_spec[key]
                if self.first_dim >= 0:
                    self.first_dim = self.first_dim - len(observation_spec.shape)
                if self.last_dim >= 0:
                    self.last_dim = self.last_dim - len(observation_spec.shape)
                break
        return out

    @_apply_to_composite
    def transform_observation_spec(self, observation_spec: TensorSpec) -> TensorSpec:
        observation_spec = deepcopy(observation_spec)
        space = observation_spec.space

        if isinstance(space, ContinuousBox):
            space.minimum = self._apply_transform(space.minimum)
            space.maximum = self._apply_transform(space.maximum)
            observation_spec.shape = space.minimum.shape
        else:
            observation_spec.shape = self._apply_transform(
                torch.zeros(observation_spec.shape)
            ).shape
        return observation_spec

    def __repr__(self) -> str:
        return (
            f"{self.__class__.__name__}("
            f"first_dim={int(self.first_dim)}, last_dim={int(self.last_dim)})"
        )


class UnsqueezeTransform(Transform):
    """Inserts a dimension of size one at the specified position.

    Args:
        unsqueeze_dim (int): dimension to unsqueeze.
    """

    invertible = True
    inplace = False

    @classmethod
    def __new__(cls, *args, **kwargs):
        cls._unsqueeze_dim = None
        return super().__new__(cls)

    def __init__(
        self,
        unsqueeze_dim: int,
        keys_in: Optional[Sequence[str]] = None,
        keys_out: Optional[Sequence[str]] = None,
        keys_inv_in: Optional[Sequence[str]] = None,
        keys_inv_out: Optional[Sequence[str]] = None,
    ):
        if not _has_tv:
            raise ImportError(
                "Torchvision not found. The Resize transform relies on "
                "torchvision implementation. "
                "Consider installing this dependency."
            )
        if keys_in is None:
            keys_in = IMAGE_KEYS  # default
        super().__init__(
            keys_in=keys_in,
            keys_out=keys_out,
            keys_inv_in=keys_inv_in,
            keys_inv_out=keys_inv_out,
        )
        self._unsqueeze_dim_orig = unsqueeze_dim

    def set_parent(self, parent: Union[Transform, EnvBase]) -> None:
        if self._unsqueeze_dim_orig < 0:
            self._unsqueeze_dim = self._unsqueeze_dim_orig
        else:
            parent = self.parent
            batch_size = parent.batch_size
            self._unsqueeze_dim = self._unsqueeze_dim_orig + len(batch_size)
        return super().set_parent(parent)

    @property
    def unsqueeze_dim(self):
        if self._unsqueeze_dim is None:
            return self._unsqueeze_dim_orig
        return self._unsqueeze_dim

    def forward(self, tensordict: TensorDictBase) -> TensorDictBase:
        if self._unsqueeze_dim_orig >= 0:
            self._unsqueeze_dim = self._unsqueeze_dim_orig + tensordict.ndimension()
        return super().forward(tensordict)

    def _apply_transform(self, observation: torch.Tensor) -> torch.Tensor:
        observation = observation.unsqueeze(self.unsqueeze_dim)
        return observation

    def inv(self, tensordict: TensorDictBase) -> TensorDictBase:
        if self._unsqueeze_dim_orig >= 0:
            self._unsqueeze_dim = self._unsqueeze_dim_orig + tensordict.ndimension()
        return super().inv(tensordict)

    def _inv_apply_transform(self, observation: torch.Tensor) -> torch.Tensor:
        observation = observation.squeeze(self.unsqueeze_dim)
        return observation

    def _transform_spec(self, spec: TensorSpec) -> None:
        if isinstance(spec, CompositeSpec):
            for key in spec:
                self._transform_spec(spec[key])
        else:
            self._unsqueeze_dim = self._unsqueeze_dim_orig
            space = spec.space
            if isinstance(space, ContinuousBox):
                space.minimum = self._apply_transform(space.minimum)
                space.maximum = self._apply_transform(space.maximum)
                spec.shape = space.minimum.shape
            else:
                spec.shape = self._apply_transform(torch.zeros(spec.shape)).shape
        return spec

    def transform_input_spec(self, input_spec: TensorSpec) -> TensorSpec:
        for key in self.keys_inv_in:
            input_spec = self._transform_spec(deepcopy(input_spec[key]))
        return input_spec

    def transform_reward_spec(self, reward_spec: TensorSpec) -> TensorSpec:
        if "reward" in self.keys_in:
            reward_spec = self._transform_spec(deepcopy(reward_spec))
        return reward_spec

    @_apply_to_composite
    def transform_observation_spec(self, observation_spec: TensorSpec) -> TensorSpec:
        observation_spec = self._transform_spec(deepcopy(observation_spec))
        return observation_spec

    def __repr__(self) -> str:
        s = (
            f"{self.__class__.__name__}(keys_in={self.keys_in}, keys_out={self.keys_out},"
            f" keys_inv_in={self.keys_inv_in}, keys_inv_out={self.keys_inv_out})"
        )
        return s


class SqueezeTransform(UnsqueezeTransform):
    """Removes a dimension of size one at the specified position.

    Args:
        squeeze_dim (int): dimension to squeeze.
    """

    invertible = True
    inplace = False

    def __init__(
        self,
        squeeze_dim: int,
        keys_in: Optional[Sequence[str]] = None,
        keys_out: Optional[Sequence[str]] = None,
        keys_inv_in: Optional[Sequence[str]] = None,
        keys_inv_out: Optional[Sequence[str]] = None,
    ):
        super().__init__(
            unsqueeze_dim=squeeze_dim,
            keys_in=keys_inv_in,
            keys_out=keys_out,
            keys_inv_in=keys_in,
            keys_inv_out=keys_inv_out,
        )

    @property
    def squeeze_dim(self):
        return super().unsqueeze_dim

    def forward(self, tensordict: TensorDictBase) -> TensorDictBase:
        return super().inv(tensordict)

    def inv(self, tensordict: TensorDictBase) -> TensorDictBase:
        return super().forward(tensordict)


class GrayScale(ObservationTransform):
    """
    Turns a pixel observation to grayscale.

    """

    inplace = False

    def __init__(self, keys_in: Optional[Sequence[str]] = None):
        if keys_in is None:
            keys_in = IMAGE_KEYS
        super(GrayScale, self).__init__(keys_in=keys_in)

    def _apply_transform(self, observation: torch.Tensor) -> torch.Tensor:
        observation = F.rgb_to_grayscale(observation)
        return observation

    @_apply_to_composite
    def transform_observation_spec(self, observation_spec: TensorSpec) -> TensorSpec:
        observation_spec = deepcopy(observation_spec)
        space = observation_spec.space
        if isinstance(space, ContinuousBox):
            space.minimum = self._apply_transform(space.minimum)
            space.maximum = self._apply_transform(space.maximum)
            observation_spec.shape = space.minimum.shape
        else:
            observation_spec.shape = self._apply_transform(
                torch.zeros(observation_spec.shape)
            ).shape
        return observation_spec


class ObservationNorm(ObservationTransform):
    """
    Normalizes an observation according to

    .. math::
        obs = obs * scale + loc

    Args:
        loc (number or tensor): location of the affine transform
        scale (number or tensor): scale of the affine transform
        standard_normal (bool, optional): if True, the transform will be

            .. math::
                obs = (obs-loc)/scale

            as it is done for standardization. Default is `False`.

    Examples:
        >>> torch.set_default_tensor_type(torch.DoubleTensor)
        >>> r = torch.randn(100, 3)*torch.randn(3) + torch.randn(3)
        >>> td = TensorDict({'next_obs': r}, [100])
        >>> transform = ObservationNorm(
        ...     loc = td.get('next_obs').mean(0),
        ...     scale = td.get('next_obs').std(0),
        ...     keys_in=["next_obs"],
        ...     standard_normal=True)
        >>> _ = transform(td)
        >>> print(torch.isclose(td.get('next_obs').mean(0),
        ...     torch.zeros(3)).all())
        Tensor(True)
        >>> print(torch.isclose(td.get('next_obs').std(0),
        ...     torch.ones(3)).all())
        Tensor(True)

    """

    inplace = True

    def __init__(
        self,
        loc: Union[float, torch.Tensor],
        scale: Union[float, torch.Tensor],
        keys_in: Optional[Sequence[str]] = None,
        # observation_spec_key: =None,
        standard_normal: bool = False,
    ):
        if keys_in is None:
            keys_in = [
                "next_observation",
                "next_pixels",
                "next_observation_state",
            ]
        super().__init__(keys_in=keys_in)
        if not isinstance(loc, torch.Tensor):
            loc = torch.tensor(loc, dtype=torch.float)
        if not isinstance(scale, torch.Tensor):
            scale = torch.tensor(scale, dtype=torch.float)

        # self.observation_spec_key = observation_spec_key
        self.standard_normal = standard_normal
        self.register_buffer("loc", loc)
        eps = 1e-6
        self.register_buffer("scale", scale.clamp_min(eps))

    def _apply_transform(self, obs: torch.Tensor) -> torch.Tensor:
        if self.standard_normal:
            loc = self.loc
            scale = self.scale
            return (obs - loc) / scale
        else:
            scale = self.scale
            loc = self.loc
            return obs * scale + loc

    @_apply_to_composite
    def transform_observation_spec(self, observation_spec: TensorSpec) -> TensorSpec:
        observation_spec = deepcopy(observation_spec)
        space = observation_spec.space
        observation_spec_device = deepcopy(observation_spec.device)
        if isinstance(space, ContinuousBox):
<<<<<<< HEAD
            spec_device = space.minimum.device
            space.minimum = self._apply_transform(space.minimum.to(self.loc.device)).to(spec_device)
            space.maximum = self._apply_transform(space.maximum.to(self.loc.device)).to(spec_device)
=======
            space.minimum = self._apply_transform(space.minimum).to(observation_spec_device)
            space.maximum = self._apply_transform(space.maximum).to(observation_spec_device)
>>>>>>> daa5760b
        return observation_spec

    def __repr__(self) -> str:
        if self.loc.numel() == 1 and self.scale.numel() == 1:
            return (
                f"{self.__class__.__name__}("
                f"loc={float(self.loc):4.4f}, scale"
                f"={float(self.scale):4.4f}, keys={self.keys_in})"
            )
        else:
            return super().__repr__()


class CatFrames(ObservationTransform):
    """Concatenates successive observation frames into a single tensor.

    This can, for instance, account for movement/velocity of the observed
    feature. Proposed in "Playing Atari with Deep Reinforcement Learning" (
    https://arxiv.org/pdf/1312.5602.pdf).

    CatFrames is a stateful class and it can be reset to its native state by
    calling the `reset()` method.

    Args:
        N (int, optional): number of observation to concatenate.
            Default is `4`.
        cat_dim (int, optional): dimension along which concatenate the
            observations. Default is `cat_dim=-3`.
        keys_in (list of int, optional): keys pointing to the frames that have
            to be concatenated.

    """

    inplace = False

    def __init__(
        self,
        N: int = 4,
        cat_dim: int = -3,
        keys_in: Optional[Sequence[str]] = None,
    ):
        if keys_in is None:
            keys_in = IMAGE_KEYS
        super().__init__(keys_in=keys_in)
        self.N = N
        self.cat_dim = cat_dim
        self.buffer = []

    def reset(self, tensordict: TensorDictBase) -> TensorDictBase:
        self.buffer = []
        return tensordict

    @_apply_to_composite
    def transform_observation_spec(self, observation_spec: TensorSpec) -> TensorSpec:
        space = observation_spec.space
        if isinstance(space, ContinuousBox):
            space.minimum = torch.cat([space.minimum] * self.N, self.cat_dim)
            space.maximum = torch.cat([space.maximum] * self.N, self.cat_dim)
            observation_spec.shape = space.minimum.shape
        else:
            shape = list(observation_spec.shape)
            shape[self.cat_dim] = self.N * shape[self.cat_dim]
            observation_spec.shape = torch.Size(shape)
        return observation_spec

    def _apply_transform(self, obs: torch.Tensor) -> torch.Tensor:
        self.buffer.append(obs)
        self.buffer = self.buffer[-self.N :]
        buffer = list(reversed(self.buffer))
        buffer = [buffer[0]] * (self.N - len(buffer)) + buffer
        if len(buffer) != self.N:
            raise RuntimeError(
                f"actual buffer length ({buffer}) differs from expected (" f"{self.N})"
            )
        return torch.cat(buffer, self.cat_dim)

    def __repr__(self) -> str:
        return (
            f"{self.__class__.__name__}(N={self.N}, cat_dim"
            f"={self.cat_dim}, keys={self.keys_in})"
        )


class RewardScaling(Transform):
    """
    Affine transform of the reward according to

    .. math::
        reward = reward * scale + loc

    Args:
        loc (number or torch.Tensor): location of the affine transform
        scale (number or torch.Tensor): scale of the affine transform
    """

    inplace = True

    def __init__(
        self,
        loc: Union[float, torch.Tensor],
        scale: Union[float, torch.Tensor],
        keys_in: Optional[Sequence[str]] = None,
    ):
        if keys_in is None:
            keys_in = ["reward"]
        super().__init__(keys_in=keys_in)
        if not isinstance(loc, torch.Tensor):
            loc = torch.tensor(loc)
        if not isinstance(scale, torch.Tensor):
            scale = torch.tensor(scale)

        self.register_buffer("loc", loc)
        self.register_buffer("scale", scale.clamp_min(1e-6))

    def _apply_transform(self, reward: torch.Tensor) -> torch.Tensor:
        reward.mul_(self.scale).add_(self.loc)
        return reward

    def transform_reward_spec(self, reward_spec: TensorSpec) -> TensorSpec:
        if isinstance(reward_spec, UnboundedContinuousTensorSpec):
            return reward_spec
        else:
            raise NotImplementedError(
                f"{self.__class__.__name__}.transform_reward_spec not "
                f"implemented for tensor spec of type"
                f" {type(reward_spec).__name__}"
            )

    def __repr__(self) -> str:
        return (
            f"{self.__class__.__name__}("
            f"loc={self.loc.item():4.4f}, scale={self.scale.item():4.4f}, "
            f"keys={self.keys_in})"
        )


class FiniteTensorDictCheck(Transform):
    """
    This transform will check that all the items of the tensordict are
    finite, and raise an exception if they are not.

    """

    inplace = False

    def __init__(self):
        super().__init__(keys_in=[])

    def _call(self, tensordict: TensorDictBase) -> TensorDictBase:
        source = {}
        for key, item in tensordict.items():
            try:
                source[key] = FiniteTensor(item)
            except RuntimeError as err:
                if str(err).rfind("FiniteTensor encountered") > -1:
                    raise ValueError(f"Found non-finite elements in {key}")
                else:
                    raise RuntimeError(str(err))

        finite_tensordict = TensorDict(batch_size=tensordict.batch_size, source=source)
        return finite_tensordict


class DoubleToFloat(Transform):
    """
    Maps actions float to double before they are called on the environment.

    Examples:
        >>> td = TensorDict(
        ...     {'next_obs': torch.ones(1, dtype=torch.double)}, [])
        >>> transform = DoubleToFloat(keys_in=["next_obs"])
        >>> _ = transform(td)
        >>> print(td.get("next_obs").dtype)
        torch.float32

    """

    invertible = True
    inplace = False

    def __init__(
        self,
        keys_in: Optional[Sequence[str]] = None,
        keys_inv_in: Optional[Sequence[str]] = None,
    ):
        super().__init__(keys_in=keys_in, keys_inv_in=keys_inv_in)

    def _apply_transform(self, obs: torch.Tensor) -> torch.Tensor:
        return obs.to(torch.float)

    def _inv_apply_transform(self, obs: torch.Tensor) -> torch.Tensor:
        return obs.to(torch.double)

    def _transform_spec(self, spec: TensorSpec) -> None:
        if isinstance(spec, CompositeSpec):
            for key in spec:
                self._transform_spec(spec[key])
        else:
            spec.dtype = torch.float
            space = spec.space
            if isinstance(space, ContinuousBox):
                space.minimum = space.minimum.to(torch.float)
                space.maximum = space.maximum.to(torch.float)

    def transform_input_spec(self, input_spec: TensorSpec) -> TensorSpec:
        for key in self.keys_inv_in:
            if input_spec[key].dtype is not torch.double:
                raise TypeError(
                    f"input_spec[{key}].dtype is not double: {input_spec[key].dtype}"
                )
            self._transform_spec(input_spec[key])
        return input_spec

    def transform_reward_spec(self, reward_spec: TensorSpec) -> TensorSpec:
        if "reward" in self.keys_in:
            if reward_spec.dtype is not torch.double:
                raise TypeError("reward_spec.dtype is not double")

            self._transform_spec(reward_spec)
        return reward_spec

    @_apply_to_composite
    def transform_observation_spec(self, observation_spec: TensorSpec) -> TensorSpec:
        self._transform_spec(observation_spec)
        return observation_spec

    def __repr__(self) -> str:
        s = (
            f"{self.__class__.__name__}(keys_in={self.keys_in}, keys_out={self.keys_out},"
            f"keys_inv_in={self.keys_inv_in}, keys_inv_out={self.keys_inv_out})"
        )
        return s


class CatTensors(Transform):
    """
    Concatenates several keys in a single tensor.
    This is especially useful if multiple keys describe a single state (e.g.
    "observation_position" and
    "observation_velocity")

    Args:
        keys_in (Sequence of str): keys to be concatenated. If `None` (or not provided)
            the keys will be retrieved from the parent environment the first time
            the transform is used. This behaviour will only work if a parent is set.
        out_key: key of the resulting tensor.
        dim (int, optional): dimension along which the concatenation will occur.
            Default is -1.
        del_keys (bool, optional): if True, the input values will be deleted after
            concatenation. Default is True.
        unsqueeze_if_oor (bool, optional): if True, CatTensor will check that
            the dimension indicated exist for the tensors to concatenate. If not,
            the tensors will be unsqueezed along that dimension.
            Default is False.

    Examples:
        >>> transform = CatTensors(keys_in=["key1", "key2"])
        >>> td = TensorDict({"key1": torch.zeros(1, 1),
        ...     "key2": torch.ones(1, 1)}, [1])
        >>> _ = transform(td)
        >>> print(td.get("observation_vector"))
        tensor([[0., 1.]])
        >>> transform = CatTensors(keys_in=["key1", "key2"], dim=-2, unsqueeze_if_oor=True)
        >>> td = TensorDict({"key1": torch.zeros(1),
        ...     "key2": torch.ones(1)}, [])
        >>> _ = transform(td)
        >>> print(td.get("observation_vector").shape)
        torch.Size([2, 1])

    """

    invertible = False
    inplace = False

    def __init__(
        self,
        keys_in: Optional[Sequence[str]] = None,
        out_key: str = "next_observation_vector",
        dim: int = -1,
        del_keys: bool = True,
        unsqueeze_if_oor: bool = False,
    ):
        self._initialized = keys_in is not None
        if not self._initialized:
            if dim != -1:
                raise ValueError(
                    "Lazy call to CatTensors is only supported when `dim=-1`."
                )
        else:
            keys_in = sorted(list(keys_in))
            self._check_keys_in(keys_in, out_key)
        if type(out_key) != str:
            raise Exception("CatTensors requires out_key to be of type string")
        # super().__init__(keys_in=keys_in)
        super(CatTensors, self).__init__(keys_in=keys_in, keys_out=[out_key])
        self.dim = dim
        self.del_keys = del_keys
        self.unsqueeze_if_oor = unsqueeze_if_oor

    def _check_keys_in(self, keys_in, out_key):
        # if (
        #     ("reward" in keys_in)
        #     or ("action" in keys_in)
        #     or ("reward" in keys_in)
        # ):
        #     raise RuntimeError(
        #         "Concatenating observations and reward / action / done state "
        #         "is not allowed."
        #     )
        if not out_key.startswith("next_") and all(
            key.startswith("next_") for key in keys_in
        ):
            warn(
                f"It seems that 'next_'-like keys are being concatenated to a non 'next_' key {out_key}. This may result in unwanted behaviours, and the 'next_' flag is missing from the output key."
                f"Consider renaming the out_key to 'next_{out_key}'"
            )

    def _find_keys_in(self):
        parent = self.parent
        obs_spec = parent.observation_spec
        keys_in = []
        for key, value in obs_spec.items():
            if len(value.shape) == 1:
                keys_in.append(key)
        self._check_keys_in(keys_in, self.keys_out[0])
        return sorted(keys_in)

    def _call(self, tensordict: TensorDictBase) -> TensorDictBase:
        if not self._initialized:
            self.keys_in = self._find_keys_in()
            self._initialized = True

        if all([key in tensordict.keys() for key in self.keys_in]):
            values = [tensordict.get(key) for key in self.keys_in]
            if self.unsqueeze_if_oor:
                pos_idx = self.dim > 0
                abs_idx = self.dim if pos_idx else -self.dim - 1
                values = [
                    v
                    if abs_idx < v.ndimension()
                    else v.unsqueeze(0)
                    if not pos_idx
                    else v.unsqueeze(-1)
                    for v in values
                ]

            out_tensor = torch.cat(values, dim=self.dim)
            tensordict.set(self.keys_out[0], out_tensor)
            if self.del_keys:
                tensordict.exclude(*self.keys_in, inplace=True)
        else:
            raise Exception(
                f"CatTensor failed, as it expected input keys ="
                f" {sorted(list(self.keys_in))} but got a TensorDict with keys"
                f" {sorted(list(tensordict.keys()))}"
            )
        return tensordict

    def transform_observation_spec(self, observation_spec: TensorSpec) -> TensorSpec:
        # check that all keys are in observation_spec
        if len(self.keys_in) > 1 and not isinstance(observation_spec, CompositeSpec):
            raise ValueError(
                "CatTensor cannot infer the output observation spec as there are multiple input keys but "
                "only one observation_spec."
            )

        if isinstance(observation_spec, CompositeSpec) and len(
            [key for key in self.keys_in if key not in observation_spec]
        ):
            raise ValueError(
                "CatTensor got a list of keys that does not match the keys in observation_spec. "
                "Make sure the environment has an observation_spec attribute that includes all the specs needed for CatTensor."
            )

        if not isinstance(observation_spec, CompositeSpec):
            # by def, there must be only one key
            return observation_spec

        keys = [key for key in observation_spec._specs.keys() if key in self.keys_in]

        sum_shape = sum(
            [
                observation_spec[key].shape[self.dim]
                if observation_spec[key].shape
                else 1
                for key in keys
            ]
        )
        spec0 = observation_spec[keys[0]]
        out_key = self.keys_out[0]
        shape = list(spec0.shape)
        device = spec0.device
        shape[self.dim] = sum_shape
        shape = torch.Size(shape)
        observation_spec[out_key] = NdUnboundedContinuousTensorSpec(
            shape=shape,
            dtype=spec0.dtype,
            device=device,
        )
        if self.del_keys:
            for key in self.keys_in:
                del observation_spec[key]
        return observation_spec

    def __repr__(self) -> str:
        return (
            f"{self.__class__.__name__}(in_keys={self.keys_in}, out_key"
            f"={self.keys_out[0]})"
        )


class DiscreteActionProjection(Transform):
    """Projects discrete actions from a high dimensional space to a low
    dimensional space.

    Given a discrete action (from 1 to N) encoded as a one-hot vector and a
    maximum action index M (with M < N), transforms the action such that
    action_out is at most M.

    If the input action is > M, it is being replaced by a random value
    between N and M. Otherwise the same action is kept.
    This is intended to be used with policies applied over multiple discrete
    control environments with different action space.

    Args:
        max_n (int): max number of action considered.
        m (int): resulting number of actions.

    Examples:
        >>> torch.manual_seed(0)
        >>> N = 2
        >>> M = 1
        >>> action = torch.zeros(N, dtype=torch.long)
        >>> action[-1] = 1
        >>> td = TensorDict({"action": action}, [])
        >>> transform = DiscreteActionProjection(N, M)
        >>> _ = transform.inv(td)
        >>> print(td.get("action"))
        tensor([1])
    """

    inplace = False

    def __init__(self, max_n: int, m: int, action_key: str = "action"):
        super().__init__([action_key])
        self.max_n = max_n
        self.m = m

    def _inv_apply_transform(self, action: torch.Tensor) -> torch.Tensor:
        if action.shape[-1] < self.m:
            raise RuntimeError(
                f"action.shape[-1]={action.shape[-1]} is smaller than "
                f"DiscreteActionProjection.M={self.m}"
            )
        action = action.argmax(-1)  # bool to int
        idx = action >= self.m
        if idx.any():
            action[idx] = torch.randint(self.m, (idx.sum(),))
        action = nn.functional.one_hot(action, self.m)
        return action

    def tranform_input_spec(self, input_spec: CompositeSpec):
        input_spec_out = deepcopy(input_spec)
        input_spec_out["action"] = self.transform_action_spec(input_spec_out["action"])
        return input_spec_out

    def __repr__(self) -> str:
        return (
            f"{self.__class__.__name__}(max_N={self.max_n}, M={self.m}, "
            f"keys={self.keys_in})"
        )


class NoopResetEnv(Transform):
    """
    Runs a series of random actions when an environment is reset.

    Args:
        env (EnvBase): env on which the random actions have to be
            performed. Can be the same env as the one provided to the
            TransformedEnv class
        noops (int, optional): number of actions performed after reset.
            Default is `30`.
        random (bool, optional): if False, the number of random ops will
            always be equal to the noops value. If True, the number of
            random actions will be randomly selected between 0 and noops.
            Default is `True`.

    """

    inplace = True

    def __init__(self, noops: int = 30, random: bool = True):
        """Sample initial states by taking random number of no-ops on reset.
        No-op is assumed to be action 0.
        """
        super().__init__([])
        self.noops = noops
        self.random = random

    @property
    def base_env(self):
        return self.parent

    def reset(self, tensordict: TensorDictBase) -> TensorDictBase:
        """Do no-op action for a number of steps in [1, noop_max]."""
        parent = self.parent
        keys = tensordict.keys()
        keys = [key for key in keys if not key.startswith("next_")]
        noops = (
            self.noops if not self.random else torch.randint(self.noops, (1,)).item()
        )
        i = 0
        trial = 0

        while i < noops:
            i += 1
            tensordict = parent.rand_step(step_mdp(tensordict))
            if parent.is_done:
                parent.reset()
                i = 0
                trial += 1
                if trial > _MAX_NOOPS_TRIALS:
                    tensordict = parent.reset(tensordict)
                    tensordict = parent.rand_step(tensordict)
                    break
        if parent.is_done:
            raise RuntimeError("NoopResetEnv concluded with done environment")
        td = step_mdp(
            tensordict, exclude_done=False, exclude_reward=True, exclude_action=True
        )

        for k in keys:
            if k not in td.keys():
                td.set(k, tensordict.get(k))

        # replace the next_ prefix
        for out_key in parent.observation_spec:
            td.rename_key(out_key[5:], out_key)

        return td

    def __repr__(self) -> str:
        random = self.random
        noops = self.noops
        class_name = self.__class__.__name__
        return f"{class_name}(noops={noops}, random={random})"


class TensorDictPrimer(Transform):
    """A primer for TensorDict initialization at reset time.

    This transform will populate the tensordict at reset with values drawn from
    the relative tensorspecs provided at initialization.

    Args:
        random (bool, optional): if True, the values will be drawn randomly from
            the TensorSpec domain. Otherwise a fixed value will be assumed.
            Defaults to `False`.
        default_value (float, optional): if non-random filling is chosen, this
            value will be used to populate the tensors. Defaults to `0.0`.
        **kwargs: each keyword argument corresponds to a key in the tensordict.
            The corresponding value has to be a TensorSpec instance indicating
            what the value must be.

    Examples:
        >>> from torchrl.envs.libs.gym import GymEnv
        >>> base_env = GymEnv("Pendulum-v1")
        >>> env = TransformedEnv(base_env)
        >>> env.append_transform(TensorDictPrimer(mykey=NdUnboundedContinuousTensorSpec([3])))
        >>> print(env.reset())
        TensorDict(
            fields={
                done: Tensor(torch.Size([1]), dtype=torch.bool),
                mykey: Tensor(torch.Size([3]), dtype=torch.float32),
                observation: Tensor(torch.Size([3]), dtype=torch.float32)},
            batch_size=torch.Size([]),
            device=cpu,
            is_shared=False)
    """

    inplace = False

    def __init__(self, random=False, default_value=0.0, **kwargs):
        self.primers = kwargs
        self.random = random
        self.default_value = default_value
        self.device = kwargs.get("device", torch.device("cpu"))
        # sanity check
        for spec in self.primers.values():
            if not isinstance(spec, TensorSpec):
                raise ValueError(
                    "The values of the primers must be a subtype of the TensorSpec class. "
                    f"Got {type(spec)} instead."
                )
        super().__init__([])

    @property
    def device(self):
        return self._device

    @device.setter
    def device(self, value):
        self._device = torch.device(value)

    def to(self, dtype_or_device):
        if not isinstance(dtype_or_device, torch.dtype):
            self.device = dtype_or_device
        return super().to(dtype_or_device)

    def transform_observation_spec(
        self, observation_spec: CompositeSpec
    ) -> CompositeSpec:
        if not isinstance(observation_spec, CompositeSpec):
            raise ValueError(
                f"observation_spec was expected to be of type CompositeSpec. Got {type(observation_spec)} instead."
            )
        for key, spec in self.primers.items():
            if key in observation_spec:
                raise RuntimeError(
                    f"The key {key} is already in the observation_spec. This means "
                    f"that the value reset by TensorDictPrimer will confict with the "
                    f"value obtained through the call to `env.reset()`. Consider renaming "
                    f"the {key} key."
                )
            assert observation_spec.device == self.device
            observation_spec[key] = spec.to(self.device)
        return observation_spec

    def set_parent(self, parent: Union[Transform, EnvBase]) -> None:
        super().set_parent(parent)

    @property
    def _batch_size(self):
        return self.parent.batch_size

    @property
    def device(self):
        return self._device

    @device.setter
    def device(self, value):
        self._device = value

    def reset(self, tensordict: TensorDictBase) -> TensorDictBase:
        for key, spec in self.primers.items():
            if self.random:
                value = spec.rand(tensordict.batch_size)
            else:
                value = torch.full_like(
                    spec.rand(tensordict.batch_size),
                    self.default_value,
                )
            tensordict.set(key, value)
        return tensordict

    def __repr__(self) -> str:
        class_name = self.__class__.__name__
        return f"{class_name}(primers={self.primers}, default_value={self.default_value}, random={self.random})"


class PinMemoryTransform(Transform):
    """
    Calls pin_memory on the tensordict to facilitate writing on CUDA devices.

    """

    def __init__(self):
        super().__init__([])

    def _call(self, tensordict: TensorDictBase) -> TensorDictBase:
        return tensordict.pin_memory()


def _sum_left(val, dest):
    while val.ndimension() > dest.ndimension():
        val = val.sum(0)
    return val


class gSDENoise(Transform):
    inplace = False

    def __init__(
        self,
        state_dim=None,
        action_dim=None,
    ) -> None:
        super().__init__(keys_in=[])
        self.state_dim = state_dim
        self.action_dim = action_dim

    def reset(self, tensordict: TensorDictBase) -> TensorDictBase:
        tensordict = super().reset(tensordict=tensordict)
        if self.state_dim is None or self.action_dim is None:
            tensordict.set(
                "_eps_gSDE",
                torch.zeros(
                    *tensordict.batch_size,
                    1,
                    device=tensordict.device,
                ),
            )
        else:
            tensordict.set(
                "_eps_gSDE",
                torch.randn(
                    *tensordict.batch_size,
                    self.action_dim,
                    self.state_dim,
                    device=tensordict.device,
                ),
            )

        return tensordict


class VecNorm(Transform):
    """
    Moving average normalization layer for torchrl environments.
    VecNorm keeps track of the summary statistics of a dataset to standardize
    it on-the-fly. If the transform is in 'eval' mode, the running
    statistics are not updated.

    If multiple processes are running a similar environment, one can pass a
    TensorDictBase instance that is placed in shared memory: if so, every time
    the normalization layer is queried it will update the values for all
    processes that share the same reference.

    To use VecNorm at inference time and avoid updating the values with the new
    observations, one should substitute this layer by `vecnorm.to_observation_norm()`.

    Args:
        keys_in (iterable of str, optional): keys to be updated.
            default: ["next_observation", "reward"]
        shared_td (TensorDictBase, optional): A shared tensordict containing the
            keys of the transform.
        decay (number, optional): decay rate of the moving average.
            default: 0.99
        eps (number, optional): lower bound of the running standard
            deviation (for numerical underflow). Default is 1e-4.

    Examples:
        >>> from torchrl.envs.libs.gym import GymEnv
        >>> t = VecNorm(decay=0.9)
        >>> env = GymEnv("Pendulum-v0")
        >>> env = TransformedEnv(env, t)
        >>> tds = []
        >>> for _ in range(1000):
        ...     td = env.rand_step()
        ...     if td.get("done"):
        ...         _ = env.reset()
        ...     tds += [td]
        >>> tds = torch.stack(tds, 0)
        >>> print((abs(tds.get("next_observation").mean(0))<0.2).all())
        tensor(True)
        >>> print((abs(tds.get("next_observation").std(0)-1)<0.2).all())
        tensor(True)

    """

    inplace = True

    def __init__(
        self,
        keys_in: Optional[Sequence[str]] = None,
        shared_td: Optional[TensorDictBase] = None,
        lock: mp.Lock = None,
        decay: float = 0.9999,
        eps: float = 1e-4,
    ) -> None:
        if lock is None:
            lock = mp.Lock()
        if keys_in is None:
            keys_in = ["next_observation", "reward"]
        super().__init__(keys_in)
        self._td = shared_td
        if shared_td is not None and not (
            shared_td.is_shared() or shared_td.is_memmap()
        ):
            raise RuntimeError(
                "shared_td must be either in shared memory or a memmap " "tensordict."
            )
        if shared_td is not None:
            for key in keys_in:
                if (
                    (key + "_sum" not in shared_td.keys())
                    or (key + "_ssq" not in shared_td.keys())
                    or (key + "_count" not in shared_td.keys())
                ):
                    raise KeyError(
                        f"key {key} not present in the shared tensordict "
                        f"with keys {shared_td.keys()}"
                    )

        self.lock = lock
        self.decay = decay
        self.eps = eps

    def _call(self, tensordict: TensorDictBase) -> TensorDictBase:
        if self.lock is not None:
            self.lock.acquire()

        for key in self.keys_in:
            if key not in tensordict.keys():
                continue
            self._init(tensordict, key)
            # update and standardize
            new_val = self._update(
                key, tensordict.get(key), N=max(1, tensordict.numel())
            )

            tensordict.set_(key, new_val)

        if self.lock is not None:
            self.lock.release()

        return tensordict

    def _init(self, tensordict: TensorDictBase, key: str) -> None:
        if self._td is None or key + "_sum" not in self._td.keys():
            td_view = tensordict.view(-1)
            td_select = td_view[0]
            d = {key + "_sum": torch.zeros_like(td_select.get(key))}
            d.update({key + "_ssq": torch.zeros_like(td_select.get(key))})
            d.update(
                {
                    key
                    + "_count": torch.zeros(
                        1, device=td_select.get(key).device, dtype=torch.float
                    )
                }
            )
            if self._td is None:
                self._td = TensorDict(d, batch_size=[])
            else:
                self._td.update(d)
        else:
            pass

    def _update(self, key, value, N) -> torch.Tensor:
        _sum = self._td.get(key + "_sum")
        _ssq = self._td.get(key + "_ssq")
        _count = self._td.get(key + "_count")

        _sum = self._td.get(key + "_sum")
        value_sum = _sum_left(value, _sum)
        _sum *= self.decay
        _sum += value_sum
        self._td.set_(key + "_sum", _sum, no_check=True)

        _ssq = self._td.get(key + "_ssq")
        value_ssq = _sum_left(value.pow(2), _ssq)
        _ssq *= self.decay
        _ssq += value_ssq
        self._td.set_(key + "_ssq", _ssq, no_check=True)

        _count = self._td.get(key + "_count")
        _count *= self.decay
        _count += N
        self._td.set_(key + "_count", _count, no_check=True)

        mean = _sum / _count
        std = (_ssq / _count - mean.pow(2)).clamp_min(self.eps).sqrt()
        return (value - mean) / std.clamp_min(self.eps)

    def to_observation_norm(self) -> Union[Compose, ObservationNorm]:
        """Converts VecNorm into an ObservationNorm class that can be used
        at inference time.

        """
        out = []
        for key in self.keys_in:
            _sum = self._td.get(key + "_sum")
            _ssq = self._td.get(key + "_ssq")
            _count = self._td.get(key + "_count")
            mean = _sum / _count
            std = (_ssq / _count - mean.pow(2)).clamp_min(self.eps).sqrt()

            _out = ObservationNorm(
                loc=mean,
                scale=std,
                standard_normal=True,
                keys_in=self.keys_in,
            )
            if len(self.keys_in) == 1:
                return _out
            else:
                out += ObservationNorm
        return Compose(*out)

    @staticmethod
    def build_td_for_shared_vecnorm(
        env: EnvBase,
        keys_prefix: Optional[Sequence[str]] = None,
        memmap: bool = False,
    ) -> TensorDictBase:
        """Creates a shared tensordict that can be sent to different processes
        for normalization across processes.

        Args:
            env (EnvBase): example environment to be used to create the
                tensordict
            keys_prefix (iterable of str, optional): prefix of the keys that
                have to be normalized. Default is `["next_", "reward"]`
            memmap (bool): if True, the resulting tensordict will be cast into
                memmory map (using `memmap_()`). Otherwise, the tensordict
                will be placed in shared memory.

        Returns:
            A memory in shared memory to be sent to each process.

        Examples:
            >>> from torch import multiprocessing as mp
            >>> queue = mp.Queue()
            >>> env = make_env()
            >>> td_shared = VecNorm.build_td_for_shared_vecnorm(env,
            ...     ["next_observation", "reward"])
            >>> assert td_shared.is_shared()
            >>> queue.put(td_shared)
            >>> # on workers
            >>> v = VecNorm(shared_td=queue.get())
            >>> env = TransformedEnv(make_env(), v)

        """
        if keys_prefix is None:
            keys_prefix = ["next_", "reward"]
        td = make_tensordict(env)
        keys = set(
            key
            for key in td.keys()
            if any(key.startswith(_prefix) for _prefix in keys_prefix)
        )
        td_select = td.select(*keys)
        if td.batch_dims:
            raise RuntimeError(
                f"VecNorm should be used with non-batched environments. "
                f"Got batch_size={td.batch_size}"
            )
        for key in keys:
            td_select.set(key + "_ssq", td_select.get(key).clone())
            td_select.set(
                key + "_count",
                torch.zeros(
                    *td.batch_size,
                    1,
                    device=td_select.device,
                    dtype=torch.float,
                ),
            )
            td_select.rename_key(key, key + "_sum")
        td_select.zero_()
        if memmap:
            return td_select.memmap_()
        return td_select.share_memory_()

    def get_extra_state(self) -> OrderedDict:
        return collections.OrderedDict({"lock": self.lock, "td": self._td})

    def set_extra_state(self, state: OrderedDict) -> None:
        lock = state["lock"]
        if lock is not None:
            """
            since locks can't be serialized, we have use cases for stripping them
            for example in ParallelEnv, in which case keep the lock we already have
            to avoid an updated tensor dict being sent between processes to erase locks
            """
            self.lock = lock
        td = state["td"]
        if td is not None and not td.is_shared():
            raise RuntimeError(
                "Only shared tensordicts can be set in VecNorm transforms"
            )
        self._td = td

    def __repr__(self) -> str:
        return (
            f"{self.__class__.__name__}(decay={self.decay:4.4f},"
            f"eps={self.eps:4.4f}, keys={self.keys_in})"
        )<|MERGE_RESOLUTION|>--- conflicted
+++ resolved
@@ -1312,16 +1312,10 @@
     def transform_observation_spec(self, observation_spec: TensorSpec) -> TensorSpec:
         observation_spec = deepcopy(observation_spec)
         space = observation_spec.space
-        observation_spec_device = deepcopy(observation_spec.device)
         if isinstance(space, ContinuousBox):
-<<<<<<< HEAD
-            spec_device = space.minimum.device
-            space.minimum = self._apply_transform(space.minimum.to(self.loc.device)).to(spec_device)
-            space.maximum = self._apply_transform(space.maximum.to(self.loc.device)).to(spec_device)
-=======
-            space.minimum = self._apply_transform(space.minimum).to(observation_spec_device)
-            space.maximum = self._apply_transform(space.maximum).to(observation_spec_device)
->>>>>>> daa5760b
+            observation_spec_device = deepcopy(space.minimum.device)
+            space.minimum = self._apply_transform(space.minimum.to(self.loc.device)).to(observation_spec_device)
+            space.maximum = self._apply_transform(space.maximum.to(self.loc.device)).to(observation_spec_device)
         return observation_spec
 
     def __repr__(self) -> str:
