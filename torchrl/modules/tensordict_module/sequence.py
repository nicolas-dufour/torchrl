--- conflicted
+++ resolved
@@ -130,6 +130,7 @@
             in_keys=in_keys,
             out_keys=out_keys,
         )
+        self.partial_tolerant = partial_tolerant
 
     def _compute_in_and_out_keys(self, modules: List[TensorDictModule]) -> Tuple[List]:
         in_keys = []
@@ -147,18 +148,7 @@
             for i, out_key in enumerate(out_keys)
             if out_key not in out_keys[i + 1 :]
         ]
-<<<<<<< HEAD
         return in_keys, out_keys
-=======
-
-        super().__init__(
-            spec=None,
-            module=nn.ModuleList(list(modules)),
-            in_keys=in_keys,
-            out_keys=out_keys,
-        )
-        self.partial_tolerant = partial_tolerant
->>>>>>> bb578350
 
     @staticmethod
     def _find_functional_module(module: TensorDictModule) -> nn.Module:
@@ -213,7 +203,6 @@
             out.append(param_list[a:b])
         return out
 
-<<<<<<< HEAD
     def select_subsequence(
         self, in_keys: Iterable[str] = None, out_keys: Iterable[str] = None
     ) -> "TensorDictSequence":
@@ -249,10 +238,12 @@
         modules = [self.module[i] for i in id_to_keep]
 
         if modules == []:
-            raise ValueError("No modules left after selection. Make sure that in_keys and out_keys are coherent.")
+            raise ValueError(
+                "No modules left after selection. Make sure that in_keys and out_keys are coherent."
+            )
 
         return TensorDictSequence(*modules)
-=======
+
     def _run_module(self, module, tensordict, **kwargs):
         tensordict_keys = set(tensordict.keys())
         if not self.partial_tolerant or all(
@@ -266,7 +257,6 @@
                     module(sub_td, **kwargs)
             tensordict._update_valid_keys()
         return tensordict
->>>>>>> bb578350
 
     def forward(
         self,
