--- conflicted
+++ resolved
@@ -89,19 +89,11 @@
         if len(stripped_key) == 1:
             return biased_softplus(float(stripped_key[-1]))
         elif len(stripped_key) == 2:
-<<<<<<< HEAD
-            return biased_softplus(float(stripped_key[-2]), min_val=float(stripped_key[-1]))
-        else:
-            raise ValueError(f"Invalid number of args in  {key}")
-
-        
-=======
             return biased_softplus(
                 float(stripped_key[-2]), min_val=float(stripped_key[-1])
             )
         else:
             raise ValueError(f"Invalid number of args in  {key}")
 
->>>>>>> 15e141a8
     else:
         raise NotImplementedError(f"Unknown mapping {key}")