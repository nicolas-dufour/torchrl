# Copyright (c) Meta Platforms, Inc. and affiliates.
#
# This source code is licensed under the MIT license found in the
# LICENSE file in the root directory of this source tree.

from argparse import ArgumentParser, Namespace
from typing import Callable, Optional, Union

import torch

from torchrl.envs import DMControlEnv, GymEnv, ParallelEnv, RetroEnv
from torchrl.envs.common import _EnvClass
from torchrl.envs.env_creator import env_creator, EnvCreator
from torchrl.envs.transforms import (
    CatFrames,
    CatTensors,
    DoubleToFloat,
    FiniteTensorDictCheck,
    GrayScale,
    NoopResetEnv,
    ObservationNorm,
    Resize,
    RewardScaling,
    ToTensorImage,
    TransformedEnv,
    VecNorm,
)
from torchrl.envs.transforms.transforms import gSDENoise
from torchrl.record.recorder import VideoRecorder

__all__ = [
    "correct_for_frame_skip",
    "transformed_env_constructor",
    "parallel_env_constructor",
    "get_stats_random_rollout",
    "parser_env_args",
]

LIBS = {
    "gym": GymEnv,
    "retro": RetroEnv,
    "dm_control": DMControlEnv,
}


def correct_for_frame_skip(args: Namespace) -> Namespace:
    """
    Correct the arguments for the input frame_skip, by dividing all the arguments that reflect a count of frames by the
    frame_skip.
    This is aimed at avoiding unknowingly over-sampling from the environment, i.e. targetting a total number of frames
    of 1M but actually collecting frame_skip * 1M frames.

    Args:
        args (argparse.Namespace): Namespace containing some frame-counting argument, including:
            "max_frames_per_traj", "total_frames", "frames_per_batch", "record_frames", "annealing_frames",
            "init_random_frames", "init_env_steps"

    Returns:
         the input Namespace, modified in-place.

    """
    # Adapt all frame counts wrt frame_skip
    if args.frame_skip != 1:
        fields = [
            "max_frames_per_traj",
            "total_frames",
            "frames_per_batch",
            "record_frames",
            "annealing_frames",
            "init_random_frames",
            "init_env_steps",
            "noops",
        ]
        for field in fields:
            if hasattr(args, field):
                setattr(args, field, getattr(args, field) // args.frame_skip)
    return args


def transformed_env_constructor(
    args: Namespace,
    video_tag: str = "",
    writer: Optional["SummaryWriter"] = None,
    stats: Optional[dict] = None,
    norm_obs_only: bool = False,
    use_env_creator: bool = True,
    custom_env_maker: Optional[Callable] = None,
) -> Union[Callable, EnvCreator]:
    """
    Returns an environment creator from an argparse.Namespace built with the appropriate parser constructor.

    Args:
        args (argparse.Namespace): script arguments originating from the parser built with parser_env_args
        video_tag (str, optional): video tag to be passed to the SummaryWriter object
        writer (SummaryWriter, optional): tensorboard writer associated with the script
        stats (dict, optional): a dictionary containing the `loc` and `scale` for the `ObservationNorm` transform
        norm_obs_only (bool, optional): If `True` and `VecNorm` is used, the reward won't be normalized online.
            Default is `False`.
        use_env_creator (bool, optional): wheter the `EnvCreator` class should be used. By using `EnvCreator`,
            one can make sure that running statistics will be put in shared memory and accessible for all workers
            when using a `VecNorm` transform. Default is `True`.
        custom_env_maker (callable, optional): if your env maker is not part
            of torchrl env wrappers, a custom callable
            can be passed instead. In this case it will override the
            constructor retrieved from `args`.
    """

    def make_transformed_env() -> TransformedEnv:
        env_name = args.env_name
        env_task = args.env_task
        env_library = LIBS[args.env_library]
        frame_skip = args.frame_skip
        from_pixels = args.from_pixels
        vecnorm = args.vecnorm
        norm_rewards = vecnorm and args.norm_rewards
        _norm_obs_only = norm_obs_only or not norm_rewards
        reward_scaling = args.reward_scaling
        reward_loc = args.reward_loc

        if custom_env_maker is None:
            env_kwargs = {
                "envname": env_name,
                "device": "cpu",
                "frame_skip": frame_skip,
                "from_pixels": from_pixels or len(video_tag),
                "pixels_only": from_pixels,
            }
            if env_library is DMControlEnv:
                env_kwargs.update({"taskname": env_task})
            env = env_library(**env_kwargs)
        else:
            env = custom_env_maker()

        env = TransformedEnv(env)

        if len(video_tag):
            env.append_transform(
                VideoRecorder(
                    writer=writer,
                    tag=f"{video_tag}_{env_name}_video",
                ),
            )

        if args.noops:
            env.append_transform(NoopResetEnv(env, args.noops))
        if from_pixels:
            env.append_transform(ToTensorImage())
            env.append_transform(Resize(84, 84))
            env.append_transform(GrayScale())
            env.append_transform(CatFrames(keys=["next_pixels"]))
            env.append_transform(
                ObservationNorm(loc=-1.0, scale=2.0, keys=["next_pixels"])
            )
        if norm_rewards:
            reward_scaling = 1.0
            reward_loc = 0.0
        if norm_obs_only:
            reward_scaling = 1.0
            reward_loc = 0.0
        if reward_scaling is not None:
<<<<<<< HEAD
            transforms.append(RewardScaling(reward_loc, reward_scaling))
=======
            env.append_transform(RewardScaling(reward_loc, reward_scaling))
>>>>>>> 8776232a

        double_to_float_list = []
        if env_library is DMControlEnv:
            double_to_float_list += [
                "reward",
                "action",
            ]  # DMControl requires double-precision
        if not from_pixels:
            selected_keys = [
                key for key in env.observation_spec.keys() if "pixels" not in key
            ]

            # even if there is a single tensor, it'll be renamed in "next_observation_vector"
            out_key = "next_observation_vector"
            env.append_transform(CatTensors(keys=selected_keys, out_key=out_key))

            if not vecnorm:
                if stats is None:
                    _stats = {"loc": 0.0, "scale": 1.0}
                else:
                    _stats = stats
                env.append_transform(
                    ObservationNorm(**_stats, keys=[out_key], standard_normal=True)
                )
            else:
                env.append_transform(
                    VecNorm(
                        keys=[out_key, "reward"] if not _norm_obs_only else [out_key],
                        decay=0.9999,
                    )
                )

            double_to_float_list.append(out_key)
            env.append_transform(DoubleToFloat(keys=double_to_float_list))
<<<<<<< HEAD

            if hasattr(args, "catframes") and args.catframes:
                env.append_transform(
                    CatFrames(N=args.catframes, keys=[out_key], cat_dim=-1)
=======

            if hasattr(args, "catframes") and args.catframes:
                env.append_transform(
                    CatFrames(N=args.catframes, keys=[out_key], cat_dim=-1)
                )

            if hasattr(args, "gSDE") and args.gSDE:
                state_dim = env.observation_spec[out_key].shape[-1]
                env.append_transform(
                    gSDENoise(
                        action_dim=env.action_spec.shape[-1],
                        observation_key=out_key,
                        state_dim=state_dim,
                    )
>>>>>>> 8776232a
                )

            if hasattr(args, "gSDE") and args.gSDE:
                env.append_transform(gSDENoise(action_dim=env.action_spec.shape[-1]))

        else:
            env.append_transform(DoubleToFloat(keys=double_to_float_list))
            if hasattr(args, "gSDE") and args.gSDE:
                raise RuntimeError("gSDE not compatible with from_pixels=True")

        env.append_transform(FiniteTensorDictCheck())
        return env

    if use_env_creator:
        return env_creator(make_transformed_env)
    return make_transformed_env


def parallel_env_constructor(args: Namespace, **kwargs) -> EnvCreator:
    """Returns a parallel environment from an argparse.Namespace built with the appropriate parser constructor.

    Args:
        args (argparse.Namespace): script arguments originating from the parser built with parser_env_args
        kwargs: keyword arguments for the `transformed_env_constructor` method.
    """
    kwargs.update({"args": args, "use_env_creator": True})
    make_transformed_env = transformed_env_constructor(**kwargs)
    env = ParallelEnv(
        num_workers=args.env_per_collector,
        create_env_fn=make_transformed_env,
        create_env_kwargs=None,
        pin_memory=args.pin_memory,
    )
    return env


def get_stats_random_rollout(
    args: Namespace, proof_environment: _EnvClass, key: Optional[str] = None
):
    print("computing state stats")
    if not hasattr(args, "init_env_steps"):
        raise AttributeError("init_env_steps missing from arguments.")

    n = 0
    td_stats = []
    while n < args.init_env_steps:
        _td_stats = proof_environment.rollout(n_steps=args.init_env_steps)
        n += _td_stats.numel()
        td_stats.append(_td_stats)
    td_stats = torch.cat(td_stats, 0)

    if key is None:
        keys = list(proof_environment.observation_spec.keys())
        key = keys.pop()
        if len(keys):
            raise RuntimeError(
                f"More than one key exists in the observation_specs: {[key] + keys} were found, "
                "thus get_stats_random_rollout cannot infer which to compute the stats of."
            )
    m = td_stats.get(key).mean(dim=0)
    s = td_stats.get(key).std(dim=0).clamp_min(1e-5)
    print(
        f"stats computed for {td_stats.numel()} steps. Got: \n"
        f"loc = {m}, \n"
        f"scale: {s}"
    )
    if not torch.isfinite(m).all():
        raise RuntimeError("non-finite values found in mean")
    if not torch.isfinite(s).all():
        raise RuntimeError("non-finite values found in sd")
    stats = {"loc": m, "scale": s}
    return stats


def parser_env_args(parser: ArgumentParser) -> ArgumentParser:
    """
    Populates the argument parser to build an environment constructor.

    Args:
        parser (ArgumentParser): parser to be populated.

    """

    parser.add_argument(
        "--env_library",
        type=str,
        default="gym",
        choices=list(LIBS.keys()),
        help="env_library used for the simulated environment. Default=gym",
    )
    parser.add_argument(
        "--env_name",
        type=str,
        default="Humanoid-v2",
        help="name of the environment to be created. Default=Humanoid-v2",
    )
    parser.add_argument(
        "--env_task",
        type=str,
        default="",
        help="task (if any) for the environment. Default=run",
    )
    parser.add_argument(
        "--from_pixels",
        action="store_true",
        help="whether the environment output should be state vector(s) (default) or the pixels.",
    )
    parser.add_argument(
        "--frame_skip",
        type=int,
        default=1,
        help="frame_skip for the environment. Note that this value does NOT impact the buffer size,"
        "maximum steps per trajectory, frames per batch or any other factor in the algorithm,"
        "e.g. if the total number of frames that has to be computed is 50e6 and the frame skip is 4,"
        "the actual number of frames retrieved will be 200e6. Default=1.",
    )
    parser.add_argument("--reward_scaling", type=float, help="scale of the reward.")
    parser.add_argument(
        "--reward_loc", type=float, help="location of the reward.", default=0.0
    )
    parser.add_argument(
        "--init_env_steps",
        type=int,
        default=1000,
        help="number of random steps to compute normalizing constants",
    )
    parser.add_argument(
        "--vecnorm",
        action="store_true",
        help="Normalizes the environment observation and reward outputs with the running statistics "
        "obtained across processes.",
    )
    parser.add_argument(
        "--norm_rewards",
        action="store_true",
        help="If True, rewards will be normalized on the fly. This may interfere with SAC update rule and "
        "should be used cautiously.",
    )
    parser.add_argument(
        "--no_norm_stats",
        action="store_false",
        dest="norm_stats",
        help="Deactivates the normalization based on random collection of data.",
    )
    parser.add_argument(
        "--noops",
        type=int,
        default=0,
        help="number of random steps to do after reset. Default is 0",
    )
    parser.add_argument(
        "--catframes",
        type=int,
        default=0,
        help="Number of frames to concatenate through time. Default is 0 (do not use CatFrames).",
    )
    parser.add_argument(
        "--max_frames_per_traj",
        type=int,
        default=1000,
        help="Number of steps before a reset of the environment is called (if it has not been flagged as "
        "done before). ",
    )

    return parser<|MERGE_RESOLUTION|>--- conflicted
+++ resolved
@@ -158,11 +158,7 @@
             reward_scaling = 1.0
             reward_loc = 0.0
         if reward_scaling is not None:
-<<<<<<< HEAD
-            transforms.append(RewardScaling(reward_loc, reward_scaling))
-=======
             env.append_transform(RewardScaling(reward_loc, reward_scaling))
->>>>>>> 8776232a
 
         double_to_float_list = []
         if env_library is DMControlEnv:
@@ -197,12 +193,6 @@
 
             double_to_float_list.append(out_key)
             env.append_transform(DoubleToFloat(keys=double_to_float_list))
-<<<<<<< HEAD
-
-            if hasattr(args, "catframes") and args.catframes:
-                env.append_transform(
-                    CatFrames(N=args.catframes, keys=[out_key], cat_dim=-1)
-=======
 
             if hasattr(args, "catframes") and args.catframes:
                 env.append_transform(
@@ -217,11 +207,7 @@
                         observation_key=out_key,
                         state_dim=state_dim,
                     )
->>>>>>> 8776232a
                 )
-
-            if hasattr(args, "gSDE") and args.gSDE:
-                env.append_transform(gSDENoise(action_dim=env.action_spec.shape[-1]))
 
         else:
             env.append_transform(DoubleToFloat(keys=double_to_float_list))
